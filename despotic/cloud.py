"""
This module defines the class cloud, which is the basic class of
DESPOTIC. The cloud class defines the properties of a cloud, both
physical and chemical, and provides methods to perform a variety of
computations on that cloud.
"""

########################################################################
# Copyright (C) 2013 Mark Krumholz
# This program is free software: you can redistribute it and/or modify
# it under the terms of the GNU General Public License as published by
# the Free Software Foundation, either version 3 of the License, or
# (at your option) any later version.
#
# This program is distributed in the hope that it will be useful,
# but WITHOUT ANY WARRANTY; without even the implied warranty of
# MERCHANTABILITY or FITNESS FOR A PARTICULAR PURPOSE.  See the
# GNU General Public License for more details.
#
# You should have received a copy of the GNU General Public License
# along with this program.  If not, see <http://www.gnu.org/licenses/>.
########################################################################


import numpy as np
from scipy.optimize import root
from scipy.optimize import newton
from scipy.integrate import odeint
from emitter import emitter
from composition import composition
from radiation import radiation
from dustProp import dustProp
from despotic.chemistry.chemEvol import chemEvol
from despotic.chemistry.setChemEq import setChemEq
from despoticError import despoticError
from copy import deepcopy

# Define some global physical constants in cgs units
import scipy.constants as physcons
kB = physcons.k/physcons.erg
c = physcons.c/physcons.centi
mH = physcons.m_p/physcons.gram
h = physcons.h*1e7
sigma=physcons.sigma/physcons.erg*physcons.centi**2
a = 4*sigma/c
G = physcons.G*1e3

# Small numerical value
small = 1e-50

class cloud(object):
    """
    A class describing the properties of an interstellar cloud, and
    providing methods to perform calculations using those properties.

    Attributes
    ----------
    nH : float
         number density of H nuclei, in cm^-3
    colDen : float
         center-to-edge column density of H nuclei, in cm^-2
    sigmaNT : float
         non-thermal velocity dispersion, in cm s^-1
    dVdr : float
         radial velocity gradient, in s^-1 (or cm s^-1 cm^-1)
    Tg : float
         gas kinetic temperature, in K
    Td : float
         dust temperature, in K
    comp : class composition
         a class that stores information about the chemical
         composition of the cloud
    dust : class dustProp
         a class that stores information about the properties of the
         dust in a cloud
    rad : class radiation
         the radiation field impinging on the cloud
    emitters : dict
         keys of the dict are names of emitting species, and values
         are objects of class emitter
    chemnetwork : chemical network class (optional)
         a chemical network that is to be used to perform
         time-dependent chemical evolution calcualtions for this cloud

    Methods
    -------
    __init__ -- initialization
    read -- read the properties of a cloud from a file
    addEmitter -- add an emitting species to the cloud
    sigmaVirial -- compute the virial velocity dispersion
    dEdt -- return values of heating and cooling terms
    setTempEq -- calculate equilibrium gas and dust temperatures and
                 set gas and dust temperatures to these values
    setDustTempEq -- set the dust to its equilibrium temperature,
                     treating the gas temperature as fixed
    setGasTempEq -- set the gas to its equilibrium temperature,
                    treating the dust temperature as fixed
    tempEvol -- calculate the time evolutio of the gas temperature
    lineLum -- return the CMB-subtracted line luminosity / intensity /
         brightness temperature of transitions from the specified
         emitter
    setChemEq -- set the abundances of species to their chemical
         equilibrium values
    chemEvol -- calculate time-dependent chemical evolution
    """


########################################################################
# Method to initialize
########################################################################
    def __init__(self, fileName=None, verbose=False):
        """
        Paramters
        ---------
        fileName : string
            name of file from which to read cloud description
        verbose : Boolean
            print out information about the cloud as we read it

        Returns
        -------
        Nothing
        """

        # Initial values when class is created
        self.nH = 0.0
        self.colDen = 0.0
        self.sigmaNT = 0.0
        self.dVdr = 0.0
        self.Tg = 0.0
        self.Td = 0.0
        self.comp = composition()
        self.rad = radiation()
        self.dust = dustProp()
        self.emitters = {}

        # Read if file name is given
        if fileName != None:
            self.read(fileName, verbose=verbose)


########################################################################
# Method to return the list of emitters for a cloud
########################################################################
    def emitterList(self):
        return self.emitters.keys()

########################################################################
# Method to set velocity dispersion to virial value
########################################################################
    def setVirial(self, alphaVir=1.0, setColDen=False, setnH=False, \
                      NTonly=False):
        """
        Set sigmaNT, colDen, or nH to the value required to give a
        virial ratio of unity

        Parameters
        ----------
        alphaVir : float
            virial ratio to be used in computation; defaults to 1
        setColDen : Boolean
            if True, sigmaNT and nH are fixed, and colDen is
            altered to give the desired virial ratio
        setnH : Boolean
            if True, sigmaNT and colDen are fixed, and nH is altered
            to give the desired virial ratio
        NTonly : Boolean
            if True, the virial ratio is computed considering only the
            non-thermal component of the velocity dispersion

        Returns
        -------
        Nothing

        Remarks
        -------
        By default the routine fixed nH and colDen and computes
        sigmaNT, but this can be overridden by specifying either
        setColDen or setnH. It is an error to set both of these to
        true.
        """

        # Safety check
        if setColDen==True and setnH==True:
            raise despoticError, "setVirial: cannot use both" +\
                " setColDen and setnH"

        # Thermal velocity disperison squared
        if NTonly == False:
            sigmaThSqr = kB*self.Tg / (self.comp.mu*mH)
        else:
            sigmaThSqr = 0.0

        # Default case
        if setColDen==False and setnH==False:
            # Total velocity dispersion squared, from definition of
            # alphaVir
            sigmaTotSqr = (3.0*np.pi*alphaVir*G/20.0) * \
                self.colDen**2/self.nH * self.comp.muH*mH
            # Set non-thermal part
            if sigmaTotSqr > sigmaThSqr:
                self.sigmaNT = np.sqrt(sigmaTotSqr - sigmaThSqr)
            else:
                self.sigmaNT = 0.0
                print "setVirial warning: setting sigmaNT = 0, " + \
                    "virial ratio still exceeds desired value"
        elif setnH==True:
            # Set nH from colDen and sigmaNT
            sigmaTotSqr = np.sqrt(self.sigmaNT**2 + sigmaThSqr)
            self.nH = (3.0*np.pi*alphaVir*G/20.0) * \
                self.colDen**2/sigmaTotSqr * self.comp.muH*mH
        else:
            # Set colDen from nH and sigmaNT
            sigmaTotSqr = np.sqrt(self.sigmaNT**2 + sigmaThSqr)
            self.colDen = np.sqrt( \
                sigmaTotSqr*self.nH / (3.0*np.pi*alphaVir*G/20.0) / \
                    (self.comp.muH*mH) )
                                    

########################################################################
# Method to read cloud properties from a file
########################################################################
    def read(self, fileName, verbose=False):
        """
        Read the composition from a file

        Pamameters
        ----------
        fileName : string
            string giving the name of the composition file
        verbose : Boolean
            print out information about the cloud as it is read
        
        Returns
        -------
        Nothing

        Remarks
        -------
        For the format of cloud files, see the user guide
        """

        # Read file
        try:
            fp = open(fileName, 'r')
            if verbose:
                print "Reading from file "+fileName+"..."
        except IOError:
            raise despoticError, "cannot open file "+fileName
        for line in fp:

            # Skip empty and comment lines
            if line=='\n':
                continue
            if line.strip()[0] == "#":
                continue

            # Break line up based on equal sign
            linesplit = line.split("=")
            if len(linesplit) < 2:
                raise despoticError, "Error parsing input line: "+line
            if linesplit[1] == '':
                raise despoticError, "Error parsing input line: "+line

            # Trim trailing comments from portion after equal sign
            linesplit2 = linesplit[1].split('#')

            # Proceed based on the token that precedes the equal sign
            if linesplit[0].upper().strip() == 'NH':

                self.nH = float(linesplit2[0])
                if verbose:
                    print("Setting nH = "+str(self.nH))

            elif linesplit[0].upper().strip() == 'COLDEN':

                self.colDen = float(linesplit2[0])
                if verbose:
                    print "Setting column density = " + \
                        str(self.colDen) + " H cm^-2"

            elif linesplit[0].upper().strip() == 'SIGMANT':

                self.sigmaNT = float(linesplit2[0])
                if verbose:
                    print "Setting sigmaNT = " + \
                        str(self.sigmaNT) + " cm s^-1"

            elif linesplit[0].upper().strip() == 'DVDR':

                self.dVdr = float(linesplit2[0])
                if verbose:
                    print "Setting sigmaNT = " + \
                        str(self.dVdr) + " cm s^-1 cm^-1"

            elif linesplit[0].upper().strip() == 'TG':

                self.Tg = float(linesplit2[0])
                if verbose:
                    print "Setting Tg = "+str(self.Tg) + " K"

            elif linesplit[0].upper().strip() == 'TD':

                self.Td = float(linesplit2[0])
                if verbose:
                    print "Setting Td = "+str(self.Td) + " K"

            elif linesplit[0].upper().strip() == 'ALPHAGD':

                self.dust.alphaGD = float(linesplit2[0])
                if verbose:
                    print "Setting alpha_GD = " + \
                        str(self.dust.alphaGD) + \
                        " erg cm^3 K^-3/2"

            elif linesplit[0].upper().strip() == 'SIGMAD10':

                self.dust.sigma10 = float(linesplit2[0])
                if verbose:
                    print "Setting sigma_d,10 = " + \
                        str(self.dust.sigma10) + \
                        " cm^2 g^-1"

            elif linesplit[0].upper().strip() == 'SIGMADPE':

                self.dust.sigmaPE = float(linesplit2[0])
                if verbose:
                    print "Setting sigma_d,PE = " + \
                        str(self.dust.sigmaPE) + \
                        " cm^2 H^-1"

            elif linesplit[0].upper().strip() == 'SIGMADISRF':

                self.dust.sigmaISRF = float(linesplit2[0])
                if verbose:
                    print "Setting sigma_d,ISRF = " + \
                        str(self.dust.sigmaISRF) + \
                        " cm^2 H^-1"

            elif linesplit[0].upper().strip() == 'ZDUST':

                self.dust.Zd = float(linesplit2[0])
                if verbose:
                    print "Setting Z'_d = " + \
                        str(self.dust.Zd)

            elif linesplit[0].upper().strip() == 'BETADUST':

                self.dust.beta = float(linesplit2[0])
                if verbose:
                    print "Setting beta_dust = "+str(self.dust.beta)

            elif linesplit[0].upper().strip() == 'XHI':

                self.comp.xHI = float(linesplit2[0])
                if verbose:
                    print "Setting xHI = "+str(self.comp.xHI)

            elif linesplit[0].upper().strip() == 'XPH2':

                self.comp.xpH2 = float(linesplit2[0])
                if verbose:
                    print "Setting xpH2 = "+str(self.comp.xpH2)

            elif linesplit[0].upper().strip() == 'XOH2':

                self.comp.xoH2 = float(linesplit2[0])
                if verbose:
                    print "Setting xoH2 = "+str(self.comp.xoH2)

            elif linesplit[0].upper().strip() == 'H2OPR':

                self.comp.H2OPR = float(linesplit2[0])
                if verbose:
                    print "Setting H2 ortho-para ratio = "+str(self.comp.H2OPR)

            elif linesplit[0].upper().strip() == 'XH2':

                self.comp.xH2 = float(linesplit2[0])
                if self.comp.H2OPR is None:
                    self.comp.H2OPR = 0.25
                    print("Warning: H2 OPR unspecified, assuming 0.25")
                if verbose:
                    print "Setting xpH2 = "+str(self.comp.xpH2)
                    print "Setting xoH2 = "+str(self.comp.xoH2)

            elif linesplit[0].upper().strip() == 'XHE':

                self.comp.xHe = float(linesplit2[0])
                if verbose:
                    print "Setting xHe = "+str(self.comp.xHe)

            elif linesplit[0].upper().strip() == 'XE':

                self.comp.xe = float(linesplit2[0])
                if verbose:
                    print "Setting xe = "+str(self.comp.xe)

            elif linesplit[0].upper().strip() == 'XH+':

                self.comp.xe = float(linesplit2[0])
                if verbose:
                    print "Setting xH+ = "+str(self.comp.xe)

            elif linesplit[0].upper().strip() == 'TCMB':

                self.rad.TCMB = float(linesplit2[0])
                if verbose:
                    print "Setting T_CMB = "+str(self.rad.TCMB)+" K"

            elif linesplit[0].upper().strip() == 'TRADDUST':

                self.rad.TradDust = float(linesplit2[0])
                if verbose:
                    print "Setting T_radDust = " + \
                        str(self.rad.TradDust)+" K"

            elif linesplit[0].upper().strip() == 'IONRATE':

                self.rad.ionRate = float(linesplit2[0])
                if verbose:
                    print "Setting primary ionization rate = " + \
                        str(self.rad.ionRate)+" s^-1 H^-1"

            elif linesplit[0].upper().strip() == 'CHI':

                self.rad.chi = float(linesplit2[0])
                if verbose:
                    print "Setting chi = " + \
                        str(self.rad.chi)

            elif linesplit[0].upper().strip() == 'EMITTER':

                # Emitter lines are complicated. There are two
                # required elements, a name and an abundance, that
                # must come first. There are also four optional
                # elements: energySkip, extrapolate, file:FileName,
                # and URL:url

                # Split up the tokens after the equal sign
                linesplit3 = linesplit2[0].split()

                # Make sure the number of tokens is acceptable
                if len(linesplit3) < 2 or len(linesplit3) > 6:
                    raise despoticError, "Error parsing input line: "+line

                # Do we have optional tokens?
                if len(linesplit3) == 2:

                    # Handle case of just two tokens
                    if verbose:
                        print "Adding emitter "+linesplit3[0]+ \
                                  " with abundance "+linesplit3[1] 
                    self.addEmitter(linesplit3[0], \
                                        float(linesplit3[1]))

                else:

                    # We have optional tokens; initialize various
                    # options to their defaults, then alter them based
                    # on the tokens we've been given
                    energySkip=False
                    extrap=False
                    emitterFile=None
                    emitterURL=None
                    for token in linesplit3[2:]:
                        if token.upper().strip() == 'ENERGYSKIP':
                            energySkip=True
                        elif token.upper().strip() == 'EXTRAPOLATE':
                            extrap=True
                        elif token.upper().strip()[0:5] == 'FILE:':
                            emitterFile=token[5:].strip()
                        elif token.upper().strip()[0:4] == 'URL:':
                            emitterURL=token[4:].strip()
                        else:
                            raise despoticError, \
                                'unrecognized token "' + \
                                token.strip()+'" in line: ' \
                                + line

                    # Now print message and add emitter
                    if verbose:
                        msg = "Adding emitter "+linesplit3[0]+ \
                                  " with abundance "+linesplit3[1]
                        if energySkip:
                            msg += "; setting energySkip"
                        if extrap:
                            msg += "; allowing extrapolation"
                        if emitterFile != None:
                            msg += "; using file name "+emitterFile
                        if emitterURL != None:
                            msg += "; using URL "+emitterURL
                        print msg
                    self.addEmitter(linesplit3[0], \
                                        float(linesplit3[1]), \
                                        energySkip=energySkip, \
                                        extrap=extrap, \
                                        emitterFile=emitterFile, \
                                        emitterURL=emitterURL)

            else:
                # Line does not correspond to any known keyword, so
                # throw an error
                raise despoticError, "unrecognized token " + \
                    linesplit[0].strip() + " in file " + fileName

        # Close file
        fp.close()

        # Check that the hydrogen adds up. If not, raise error
        if self.comp.xHI + self.comp.xHplus + \
                2.0*(self.comp.xpH2 + self.comp.xoH2) != 1:
            raise despoticError, \
                "total hydrogen abundance xHI + xH+ + 2 xH2 != 1"

        # Set derived properties based on composition, temperature
        self.comp.computeDerived(self.nH)
        if self.Tg > 0.0:
            self.comp.computeCv(self.Tg)

        # If verbose, print results for derived quantities
        if verbose:
            print "Derived quantities:"
            print "   ===> mean mass per particle = " + \
                str(self.comp.mu) + " mH"
            print "   ===> mean mass per H = " + \
                str(self.comp.muH) + " mH"
            print "   ===> energy added per ionization = " + \
                str(self.comp.qIon/1.6e-12) + " eV"
            if self.Tg > 0.0:
                print "   ===> c_v/(k_B n_H mu_H) = " + \
                    str(self.comp.cv)


########################################################################
# Method to add an emitter
########################################################################
    def addEmitter(self, emitName, emitAbundance, emitterFile=None, \
                       emitterURL=None, energySkip=False, \
                       extrap=False):
        """
        Add an emitting species

        Pamameters
        ----------
        emitName : string
            name of the emitting species
        emitAbundance : float
            abundance of the emitting species relative to H

        Returns
        -------
        Nothing

        Additional parameters
        ---------------------
        emitterFile : string
            name of LAMDA file containing data on this species; this
            option overrides the default
        emitterURL : string
            URL of LAMDA file containing data on this species; this
            option overrides the default
        energySkip : Boolean
            if set to True, this species is ignored when calculating
            line cooling rates
        extrap : Boolean
            if set to True, collision rate coefficients for this species
            will be extrapolated to temperatures outside the range given
            in the LAMDA table. By default, no extrapolation is perfomed,
            and providing temperatures outside the range in the table
            produces an error
        """
        self.emitters[emitName] = \
            emitter(emitName, emitAbundance, 
                        emitterFile=emitterFile, 
                        emitterURL=emitterURL, 
                        extrap=extrap, energySkip=energySkip)


########################################################################
# Method to calculate instantaneous values of all heating, cooling terms
########################################################################
    def dEdt(self, c1Grav=0.0, thin=False, LTE=False, \
                 fixedLevPop=False, noClump=False, \
                 escapeProbGeom='sphere', PsiUser=None, \
                 sumOnly=False, dustOnly=False, gasOnly=False, \
                 dustCoolOnly=False, dampFactor=0.5, \
                 verbose=False, overrideSkip=False):
        """
        Return instantaneous values of heating / cooling terms

        Parameters
        ----------
        c1Grav : float
            if this is non-zero, the cloud is assumed to be
            collapsing, and energy is added at a rate
            Gamma_grav = c1 mu_H m_H cs^2 sqrt(4 pi G rho)
        thin : Boolean
            if set to True, cloud is assumed to be opticall thin
        LTE : Boolean
           if set to True, gas is assumed to be in LTE
        fixedLevPop : Boolean
           if set to True, level populations and escape
           probabilities are not recomputed, so the cooling rate is
           based on whatever values are stored
        escapeProbGeom : string, 'sphere' or 'LVG' or 'slab'
           specifies the geometry to be assumed in calculating
           escape probabilities
        noClump : Boolean
           if set to True, the clumping factor used in estimating
           rates for n^2 processes is set to unity

        Returns
        -------
        rates : dict
           A dict containing the values of the various heating and
           cooling rate terms; all quantities are in units of erg s^-1
           Hz^-1, and by convention positive = heating, negative =
           cooling; for dust-gas exchange, positive indicates heating
           of gas, cooling of dust

           Elements of the dict are as follows by default, but can be
           altered by the additional keywords listed below
           GammaPE : float
               photoelectric heating rate
           GammaCR : float
               cosmic ray heating rate
           GammaGrav : float
               gravitational contraction heating rate
           LambdaLine : dict
               cooling rate from lines; dictionary keys correspond to
               species in the emitter list, values give line cooling
               rate for that species
           PsiGD : float
               dust-gas energy exchange rate
           GammaDustISRF : float
               dust heating rate due to the ISRF
           GammaDustCMB : float
               dust heating rate due to CMB
           GammaDustIR : float
               dust heating rate due to IR field
           GammaDustLine : float
               dust heating rate due to absorption of line radiation
           LambdaDust : float
               dust cooling rate due to thermal emission
           PsiUserGas : float
               gas heating / cooling rate from user-specified
               function; only included if PsiUser != None
           PsiUserDust : float
               gas heating / cooling rate from user-specified
               function; only included is PsiUser != None

        Additional parameters
        ---------------------
        dampFactor : float
            Damping factor to use in level population calculations;
            see emitter.setLevPopEscapeProb
        PsiUser : function
            A user-specified function to add additional heating /
            cooling terms to the calculation. The function takes the
            cloud object as an argument, and must return a two-element
            array Psi, where Psi[0] = gas heating / cooling rate,
            Psi[1] = dust heating / cooling rate. Positive values
            indicate heating, negative values cooling, and units are
            assumed to be erg s^-1 H^-1.
        sumOnly : Boolean
            if true, rates contains only four entries: dEdtGas and
            dEdtDust give the heating / cooling rates for the
            gas and dust summed over all terms, and maxAbsdEdtGas and
            maxAbsdEdtDust give the largest of the absolute values of
            any of the contributing terms for dust and gas
        gasOnly : Boolean
            if true, the terms GammaISRF, GammaDustLine, LambdaDust, \
            and PsiUserDust are omitted from rates. If both gasOnly
            and sumOnly are true, the dict contains only dEdtGas
        dustOnly : Boolean
            if true, the terms GammaPE, GammaCR, LambdaLine,
            GamamDLine, and PsiUserGas are omitted from rates. If both
            dustOnly and sumOnly are true, the dict contains only
            dEdtDust. Important caveat: the value of dEdtDust returned
            in this case will not exactly match that returned if
            dustOnly is false, because it will not contain the
            contribution from gas line cooling radiation that is
            absorbed by the dust
        dustCoolOnly : Boolean
            as dustOnly, but except that now only the terms
            LambdaDust, PsiGD, and PsiUserDust are computed
        overrideSkip : Boolean
            if True, energySkip directives are ignored, and cooling
            rates are calculated for all species
        """

        # Make sure composition-derived quantities are initialized
        if self.comp.mu == 0.0:
            self.comp.computeDerived(self.nH)

        # Gas terms
        if dustOnly == False and dustCoolOnly == False:

            # Photoelectric heating rate
            GammaPE = 4.0e-26 * self.rad.chi * self.dust.Zd * \
                np.exp(-self.colDen * self.dust.sigmaPE / 2.0)

            # Gravitational heating rate (Masunaga & Inutsuka 1998)
            GammaGrav = c1Grav * kB * self.Tg / (self.comp.mu * mH) * \
                (4 * np.pi * G * self.nH * self.comp.muH * mH) * \
                self.comp.muH * mH

            # Cosmic ray heating rate
            GammaCR = self.rad.ionRate * self.comp.qIon

            # Line cooling rate, and heating rate of dust by lines
            LambdaLine = {}
            GammaDLine = 0.0

            # Iterate over emitting species
            for em in self.emitters.values():

                # Skip energetically unimportant emitters
                if em.energySkip and not overrideSkip:
                    continue

                # Calculate level populations and escape probabilities, using
                # specified assumptions
                if fixedLevPop == False:
                    if LTE==True:   # LTE
                        em.setLevPopLTE(self) 
                        if thin==False:  # LTE, not optically thin
                            em.setEscapeProb(self)
                    elif thin==True:
                        # Optically thin but not in LTE
                        em.setLevPop(self, thin=thin, \
                                         noClump=noClump)
                    else:
                        # Neither optically thin nor in LTE; note that
                        # we try multiple times with progressively
                        # smaller damping factors if need be
                        attempts = 0
                        dFac = dampFactor
                        while em.setLevPopEscapeProb( \
                            self, escapeProbGeom = escapeProbGeom, \
                                noClump = noClump, \
                                verbose = verbose, \
                                dampFactor = dFac) == False:
                            # If we're here, we failed to converge the
                            # level populations, so try again with a
                            # smaller damping factor; allow two
                            # retries before giving up
                            dFac = dFac / 2.0
                            attempts = attempts + 1
                            if attempts > 5:
                                raise despoticError, "convergence " + \
                                    "failed for "+em.name
                            else:
                                print "Warning: convergence failed " + \
                                    "for "+em.name+", RETRYING " + \
                                    "with damping factor = " + str(dFac)
                else:
                    # Safety check
                    if em.levPopInitialized == False:
                        raise despoticError, \
                            "for emitter " + em.name + ": " + \
                            "cannot use fixedLevPop in dEdt" + \
                            " if any level populations are uninitialized"
                    if em.escapeProbInitialized == False and \
                            thin == False:
                        raise despoticError, \
                            "for emitter " + em.name + ": " + \
                            "cannot use fixedLevPop in dEdt" + \
                            " if any escape probabilities are uninitialized"

                # Calculate cooling rates per H for all lines
                lineLum = em.luminosityPerH(self.rad, thin=thin)

                # Calculate total luminosities
                LambdaLine[em.name] = sum(lineLum)

                # Calculate dust heating rate due to lines
                if gasOnly == False:
                    betaDLine = 1.0 / \
                        (1.0 + 0.375 * self.colDen*self.dust.sigma10* \
                             (em.data.radFreq/(10.0*kB/h))**self.dust.beta)
                    GammaDLine += sum((1.0 - betaDLine)*lineLum)

        # End gas terms

        # Dust terms
        if gasOnly == False:

            # Optically thin dust cooling rate
            LambdaDThin = self.dust.sigma10 * \
                (self.Td/10.)**self.dust.beta * \
                c * a * self.Td**4

            # Optically thick dust cooling rate
            LambdaDThick = c * a * self.Td**4 / self.colDen

            # Actual dust cooling rate
            LambdaD = min(LambdaDThin, LambdaDThick)

            if dustCoolOnly == False:

                # ISRF heating rate
                GammaISRF = 3.9e-24 * self.rad.chi * self.dust.Zd * \
                    np.exp(-self.dust.sigmaISRF * self.colDen/2.0)

                # CMB heating rate
                GammaDCMB = self.dust.sigma10 * \
                    (self.rad.TCMB/10.)**self.dust.beta * \
                    c * a * self.rad.TCMB**4

                # IR heating rate
                GammaDIR = self.dust.sigma10 * \
                    (self.rad.TradDust/10.)**self.dust.beta * \
                    c * a * self.rad.TradDust**4

                # Optically thick IR heating limit
                GammaDIRThick = c * a * self.rad.TradDust**4 / self.colDen

                # Actual heating rate
                GammaDIR = min(GammaDIR, GammaDIRThick)

        # End dust terms

        # Grain-gas energy exchange rate
        if noClump == False:
            cs2 = kB * self.Tg / (self.comp.mu * mH)
            cfac = np.sqrt(1.0 + 0.75*self.sigmaNT**2/cs2)
        else:
            cfac = 1.0
        PsiGD = self.dust.alphaGD * cfac * self.nH * \
            np.sqrt(self.Tg) * (self.Td - self.Tg)

        # User terms
        if PsiUser != None:
            PsiUserVal = PsiUser(self)
        else:
            PsiUserVal = np.zeros(2)

        # Build dict of results
        rates = {}
        if sumOnly == False:
            if dustOnly == False and dustCoolOnly == False:
                rates['GammaPE'] = GammaPE
                rates['GammaGrav'] = GammaGrav
                rates['GammaCR'] = GammaCR
                rates['LambdaLine'] = LambdaLine
                if PsiUser != None:
                    rates['PsiUserGas'] = PsiUserVal[0]
            if gasOnly == False:
                if dustCoolOnly == False:
                    rates['GammaDustISRF'] = GammaISRF
                    rates['GammaDustCMB'] = GammaDCMB
                    rates['GammaDustIR'] = GammaDIR
                rates['LambdaDust'] = LambdaD
                if PsiUser != None:
                    rates['PsiUserDust'] = PsiUserVal[1]
            if gasOnly == False and dustOnly == False and \
                    dustCoolOnly == False:
                rates['GammaDustLine'] = GammaDLine
            rates['PsiGD'] = PsiGD
        else:
            if dustOnly == False and dustCoolOnly == False:
                rates['dEdtGas'] = GammaPE + GammaGrav + GammaCR - \
                    sum(LambdaLine.values()) + PsiGD + PsiUserVal[0]
                rates['maxAbsdEdtGas'] = \
                    max(abs(GammaPE), abs(GammaGrav), abs(GammaCR), \
                            abs(sum(LambdaLine.values())), \
                            abs(PsiGD), abs(PsiUserVal[0]))
            if gasOnly == False:
                rates['dEdtDust'] = - LambdaD - PsiGD + PsiUserVal[1]
                rates['maxAbsdEdtDust'] = \
                    max(abs(LambdaD), abs(PsiGD), abs(PsiUserVal[1]))
                if dustCoolOnly == False:
                    rates['dEdtDust'] += GammaISRF + GammaDCMB + \
                        GammaDIR
                    rates['maxAbsdEdtDust'] = \
                        max(rates['maxAbsdEdtDust'], abs(GammaISRF), \
                                abs(GammaDCMB), abs(GammaDIR))
                    if dustOnly == False:
                        rates['dEdtDust'] += GammaDLine
                        rates['maxAbsdEdtDust'] = \
                            max(rates['maxAbsdEdtDust'], \
                                    abs(GammaDLine))

        # Return
        return rates


########################################################################
# Method to calculate equilibrium dust temperature for fixed gas
# temperature
########################################################################
    def setDustTempEq(self, PsiUser=None, Tdinit=None, \
                          noLines=False, noClump=False, \
                          verbose=False, dampFactor=0.5):
        """
        Set Td to equilibrium dust temperature at fixed Tg

        Parameters
        ----------
        Tdinit : float
               initial guess for gas temperature
        PsiUser : function
            A user-specified function to add additional heating /
            cooling terms to the calculation. The function takes the
            cloud object as an argument, and must return a two-element
            array Psi, where Psi[0] = gas heating / cooling rate,
            Psi[1] = dust heating / cooling rate. Positive values
            indicate heating, negative values cooling, and units are
            assumed to be erg s^-1 H^-1.
        noLines : Boolean
            If true, line heating of the dust is ignored. This can
            make the calculation significantly faster.
        noClump : Boolean
           if set to True, the clumping factor used in estimating
           rates for n^2 processes is set to unity
        dampFactor : float
            Damping factor to use in level population calculations;
            see emitter.setLevPopEscapeProb
        verbose : Boolean
            if true, diagnostic information is printed
                                         

        Returns
        -------
        success : Boolean
            True if dust temperature calculation converged, False if not
        """

        # Make sure composition-derived quantities are initialized
        if self.comp.mu == 0.0:
            self.comp.computeDerived(self.nH)

        # Step 1: initialize dust temperature if initial value is given
        if Tdinit != None:
            self.Td = Tdinit

        # Step 2: compute heating and cooling rates initially; this is
        # useful so that we can compute the terms that don't depend on
        # the dust temperature just once and store them for the rest
        # of the calculation
        rates = self.dEdt(PsiUser=PsiUser, dustOnly=noLines, \
                              noClump=noClump, verbose=verbose, \
                              dampFactor=dampFactor)
        GammaSum = rates['GammaDustISRF'] + rates['GammaDustIR'] + \
            rates['GammaDustCMB']
        GammaSumMax = max(rates['GammaDustISRF'], \
                              rates['GammaDustIR'], \
                              rates['GammaDustCMB'])
        if noLines == False:
            GammaSum += rates['GammaDustLine']
            GammaSumMax = max(GammaSumMax, rates['GammaDustLine'])

        # Step 3: if we don't have an initial guess, make one by
        # assuming that dust-gas coupling is negligible, and that the
        # cloud is not optically thick, which are often the case
        if self.Td == 0.0:
            self.Td = \
                (GammaSum / \
                     (c*a*self.dust.sigma10*0.1**self.dust.beta)) ** \
                     (1.0/(4.0+self.dust.beta))

        # Step 4: get initial scaling
        rates = self.dEdt(dustOnly=True, sumOnly=True, \
                               PsiUser=PsiUser, \
                               fixedLevPop=True, \
                               verbose=verbose)
        lumScale = rates['maxAbsdEdtDust']

        # Step 5: solve for T_d using Newton's method
        try:
            self.Td = newton(_dustTempResid, self.Td, \
                                 maxiter=200, \
                                 args=(self, PsiUser, \
                                           GammaSum, GammaSumMax, \
                                           lumScale, verbose))
        except (despoticError, RuntimeError):
            pass

        # Check that we're really converged; if not, try again
        # starting from guessed starting position
        if abs(_dustTempResid(self.Td, self, PsiUser, GammaSum, \
                                  GammaSumMax, lumScale, False)) > 1.0e-3:
            self.Td = \
                (GammaSum / \
                     (c*a*self.dust.sigma10*0.1**self.dust.beta)) ** \
                     (1.0/(4.0+self.dust.beta))
            try:
                self.Td = newton(_dustTempResid, self.Td, \
                                     maxiter=200, \
                                     args=(self, PsiUser, \
                                               GammaSum, GammaSumMax, \
                                               lumScale, verbose))
            except (despoticError, RuntimeError):
                # If we're here, we failed to converge
                return False

        # Test for success and return appropriate value
        if abs(_dustTempResid(self.Td, self, PsiUser, GammaSum, \
                                  GammaSumMax, lumScale, False)) > 1.0e-3:
            return False
        else:
            return True


########################################################################
# Method to calculate equilibrium gas temperature for dust gas
# temperature
########################################################################
    def setGasTempEq(self, c1Grav=0.0, thin=False, noClump=False, \
                         LTE=False, Tginit=None, fixedLevPop=False, \
                         escapeProbGeom='sphere', PsiUser=None, \
                         verbose=False):
        """
        Set Tg to equilibrium gas temperature at fixed Td

        Parameters
        ----------
        c1Grav : float
            if this is non-zero, the cloud is assumed to be
            collapsing, and energy is added at a rate
            Gamma_grav = c1 mu_H m_H cs^2 sqrt(4 pi G rho)
        thin : Boolean
               if set to True, cloud is assumed to be opticall thin
        LTE : Boolean
              if set to True, gas is assumed to be in LTE
        Tginit : float
               initial guess for gas temperature
        fixedLevPop : Boolean
                      if set to true, level populations are held fixed
                      at the starting value, rather than caclculated
                      self-consistently from the temperature
        escapeProbGeom : string, 'sphere' or 'LVG' or 'slab'
            specifies the geometry to be assumed in computing escape
            probabilities
        noClump : Boolean
           if set to True, the clumping factor used in estimating
           rates for n^2 processes is set to unity
        PsiUser : function
            A user-specified function to add additional heating /
            cooling terms to the calculation. The function takes the
            cloud object as an argument, and must return a two-element
            array Psi, where Psi[0] = gas heating / cooling rate,
            Psi[1] = dust heating / cooling rate. Positive values
            indicate heating, negative values cooling, and units are
            assumed to be erg s^-1 H^-1.
        verbose : Boolean
            if True, print status messages while running

        Returns
        -------
        success : Boolean
            True if the calculation converges, False if it does not
        """

        # Make sure composition-derived quantities are initialized
        if self.comp.mu == 0.0:
            self.comp.computeDerived(self.nH)

        # Initialize gas temperatures if necessary
        if Tginit != None:
            self.Tg = Tginit
        else:
            if self.Tg==0.0:
                self.Tg = 10.0

        # Get initial scaling
        rates = self.dEdt(c1Grav=c1Grav, \
                               thin=thin, LTE=LTE, \
                               escapeProbGeom=escapeProbGeom, \
                               gasOnly=True, noClump=noClump, \
                               sumOnly=True, PsiUser=PsiUser)
        lumScale = rates['maxAbsdEdtGas']

        # Solve for Tg
        try:
            self.Tg = newton(_gasTempResid, self.Tg, \
                                 args=(self, c1Grav, \
                                           thin, LTE, \
                                           escapeProbGeom, PsiUser, \
                                           noClump, lumScale, verbose))
        except (despoticError, RuntimeError):
            # If we're here, we failed to converge
            return False

        # Check for success and return appropriate value
        if abs(_gasTempResid(self.Tg, self, c1Grav, thin, LTE, \
                                 escapeProbGeom, PsiUser, \
                                 noClump, lumScale, verbose)) > 1.0e-3:
            return False
        else:
            return True


########################################################################
# Method to calculate equilibrium gas and dust temperatures
# simultaneously
########################################################################
    def setTempEq(self, c1Grav=0.0, thin=False, noClump=False, \
                      LTE=False, Tinit=None, fixedLevPop=False, \
                      escapeProbGeom='sphere', PsiUser=None, \
                      verbose=False, tol=1e-4):
        """
        Set Tg and Td to equilibrium gas and dust temperatures

        Parameters
        ----------
        c1Grav : float
               coefficient for rate of gas gravitational heating
        thin : Boolean
               if set to True, cloud is assumed to be opticall thin
        LTE : Boolean
              if set to True, gas is assumed to be in LTE
        Tinit : array(2)
               initial guess for gas and dust temperature
        noClump : Boolean
           if set to True, the clumping factor used in estimating
           rates for n^2 processes is set to unity
        fixedLevPop : Boolean
                      if set to true, level populations are held fixed
                      at the starting value, rather than caclculated
                      self-consistently from the temperature
        escapeProbGeom : string, 'sphere' or 'LVG' or 'slab'
            specifies the geometry to be assumed in computing escape
            probabilities
        PsiUser : function
            A user-specified function to add additional heating /
            cooling terms to the calculation. The function takes the
            cloud object as an argument, and must return a two-element
            array Psi, where Psi[0] = gas heating / cooling rate,
            Psi[1] = dust heating / cooling rate. Positive values
            indicate heating, negative values cooling, and units are
            assumed to be erg s^-1 H^-1.
        verbose : Boolean
            if True, the code prints diagnostic information as it runs

        Returns
        -------
        success : Boolean
            True if the iteration converges, False if it does not
        """

        # Make sure composition-derived quantities are initialized
        if self.comp.mu == 0.0:
            self.comp.computeDerived(self.nH)

        # Initialize gas and dust temperatures if necessary
        if Tinit != None:
            self.Tg = Tinit[0]
            self.Td = Tinit[1]
        else:
            if self.Tg==0.0:
                self.Tg = 10.0
            if self.Td==0.0:
                self.Td = 10.0
        Tinit = np.array([self.Tg, self.Td])

        # Get luminosity scaling
        rates = self.dEdt(c1Grav=c1Grav, thin=thin, LTE=LTE, \
                               escapeProbGeom=escapeProbGeom, \
                               sumOnly=True, PsiUser=PsiUser, \
                               noClump=noClump, \
                               verbose=verbose)
        lumScale = np.zeros(2)
        lumScale[0] = rates['maxAbsdEdtGas']
        lumScale[1] = rates['maxAbsdEdtDust']

        # Iterate to get equilibrium temperatures
        res = root(_gdTempResid, Tinit, \
                           args=(self, c1Grav, thin, \
                                     LTE, escapeProbGeom, \
                                     PsiUser, noClump, lumScale, \
                                     verbose), \
                       method='hybr', options = { 'xtol' : tol })

        # Make sure we've converged.
        if res.success == False:
            return False

        # Store final result
        self.Tg = res.x[0]
        self.Td = res.x[1]
        return True



########################################################################
# Method to calculate time-dependent evolution of gas temperature for
# given starting conditions; note that we assume that the dust is
# always in thermal equilibrium, since its equilibration time is small
# compared to that of the gas.
########################################################################
    def tempEvol(self, tFin, tInit=0.0, c1Grav=0.0, noClump=False, \
                     thin=False, LTE=False, fixedLevPop=False, \
                     escapeProbGeom='sphere', nOut=100, dt=None, \
                     tOut=None, PsiUser=None, isobaric=False, \
                     fullOutput=False, dampFactor=0.5, \
                     verbose=False):
        """
        Calculate the evolution of the gas temperature in time

        Parameters
        ----------
        tFin : float
            end time of integration, in sec
        tInit : float
            start time of integration, in sec
        c1Grav : float
            coefficient for rate of gas gravitational heating
        thin : Boolean
            if set to True, cloud is assumed to be opticall thin
        LTE : Boolean
            if set to True, gas is assumed to be in LTE
        isobaric : Boolean
            if set to True, cooling is calculated isobarically;
            otherwise (default behavior) it is computed
            isochorically
        fixedLevPop : Boolean
            if set to true, level populations are held fixed
            at the starting value, rather than caclculated
            self-consistently from the temperature
        noClump : Boolean
            if set to True, the clumping factor used in estimating
            rates for n^2 processes is set to unity
        escapeProbGeom : string, 'sphere' or 'LVG' or 'slab'
            specifies the geometry to be assumed in computing escape
            probabilities
        nOut : int
            number of times at which to report the temperature; this
            is ignored if dt or tOut are set
        dt : float
            time interval between outputs, in s; this is ignored if
            tOut is set
        tOut : array
            list of times at which to output the temperature, in s;
            must be sorted in increasing order
        PsiUser : function
            A user-specified function to add additional heating /
            cooling terms to the calculation. The function takes the
            cloud object as an argument, and must return a two-element
            array Psi, where Psi[0] = gas heating / cooling rate,
            Psi[1] = dust heating / cooling rate. Positive values
            indicate heating, negative values cooling, and units are
            assumed to be erg s^-1 H^-1.
        fullOutput : Boolean
            if True, the full cloud state is returned at every time,
            as opposed to simply the gas temperature
        dampFactor : float
            Damping factor to use in level population calculations;
            see emitter.setLevPopEscapeProb

        Returns
        -------
        if fullOutput == False:
            Tg : array of floats
                array of gas temperatures at specified times, in K
            time : array of floats
                array of output times, in sec
        if fullOutput == True:
            cloudState : list of clouds
                each element of the list is a deepcopy of the cloud
                state at the corresponding time; there is one list
                element per output time
            time : array of floats
                array of output times, in sec

        Remarks
        -------
        If the settings for nOut, dt, or tOut are such that some of
        the output times requested are past tEvol, the cloud will only
        be evolved up to time tEvol. Similarly, if the last output
        time is less than tEvol, the cloud will still be evolved up to
        time tEvol, and the gas temperature Tg will be set to its
        value at that time.
        
        """

        # Make sure composition-derived quantities are initialized
        if self.comp.mu == 0.0:
            self.comp.computeDerived(self.nH)

        # Set up array of output times if necessary
        if tOut==None:
            if dt==None:
                tOut = tInit + np.arange(nOut+1)*float(tFin-tInit)/nOut
            else:
                tOut = np.arange(tInit, (tFin-tInit)*(1+1e-10), dt)

        # Sanity check on output times: eliminate any output times
        # that are not between tInit and tFin
        tOut1 = tOut[tOut >= tInit]
        tOut1 = tOut1[tOut1 <= tFin]

        # If we're isobaric, record the isobar we're on; otherwise set
        # the isobar value to -1 to flag that we're isochoric
        if isobaric:
            isobar = self.nH * self.Tg
        else:
            isobar = -1

        # Integrate the ODE to the requested times; if fullOuptut is
        # set, we need to manually stop the integration at the
        # requested times so that we can dump detailed output.
        if fullOutput == False:
            Tgout = \
                odeint(_gasTempDeriv, self.Tg, tOut1, \
                           args=(self, c1Grav, thin, LTE, \
                                     escapeProbGeom, PsiUser, \
                                     noClump, isobar, dampFactor, \
                                     verbose))
        else:
            cloudList = [deepcopy(cloud)]
            for i, t in enumerate(tOut1[1:]):
                tvec = [tOut[i], t]
                Tgtemp = \
                    odeint(_gasTempDeriv, self.Tg, tvec, \
                               args=(self, c1Grav, thin, LTE, \
                                         escapeProbGeom, PsiUser, \
                                         noClump, isobar, \
                                         dampFactor, verbose))
                cloudList.append(deepcopy(cloud))

        # If necessary, continue integrating up to tEvol
        if tOut1[-1] < tFin:
            odeint(_gasTempDeriv, self.Tg, \
                                 np.array([tFin-tOut1[-1]]), \
                                 args=(self, c1Grav, thin, LTE, \
                                           escapeProbGeom, PsiUser, \
                                           noClump, isobar, \
                                           dampFactor, verbose))


        # Return gas temperature history
        if fullOutput == False:
            return Tgout, tOut
        else:
            return cloudList, tOut


########################################################################
# Method to return the continuum-subtrated luminosity / intensity /
# brightness temperature of lines from the specified emitter
########################################################################
    def lineLum(self, emitName, LTE=False, noClump=False, \
                    transition=None, thin=False, intOnly=False, \
                    TBOnly=False, lumOnly=False, \
                    escapeProbGeom='sphere', dampFactor=0.5, \
                    noRecompute=False, abstol=1.0e-8, \
                    verbose=False):
        """
        Return the frequency-integrated intensity of various lines

        Parameters
        ----------
        emitName : string
            name of the emitter for which the calculation is to be
            performed
        transition : list of two arrays of shape (M)
            transition[0] = array of upper states
            transition[1] = array of lower states

        Returns
        -------
        if intOnly, TBOnly, and lumOnly are all False:
        res : list of length (M)
              by default M = the number of transitions for this
              species with non-zero Einstein A
              each element of res is a dict containing the following
              key - value pairs:
              'freq' : float, frequency of the line in Hz
              'upper' : int, index of upper state, with ground state
                        = 0 and states ordered by energy
              'lower' : int, index of lower state
              'Tupper' : float, energy of the upper state, in K
                         (i.e. energy over kB)
              'Tex' : excitation temperature relating the upper and
                      lower levels
              'intIntensity' : frequency-integrated intensity of the
                     line, with the CMB contribution subtracted off;
                     units are erg cm^-2 s^-1 sr^-1 
              'intTB' : velocity-integrated brightness temperature of
                     the line, with the CMB contribution subtracted off;
                     units are K km s^-1
              'lumPerH' : luminosity of the line per H nucleus; units
                     are erg s^-1 H^-1
              'tau' : float
                  optical depth in the line, not including dust
              'tauDust' : float
                  dust optical depth in the line
        if intOnly, TBOnly, or lumOnly are True:
        res: array, shape(M)
             array giving intIntensity, TB, or lumPerH for each line,
             corresponding to the values in the dict above

        Additional Parameters
        ---------------------
        TBOnly: Boolean
            if true, the output is simply an array containing the
            velocity-integrated brightness temperatures of the
            specified lines; mutually exclusive with intOnly and
            lumOnly
        intOnly: Boolean
            if true, the output is simply an array containing the
            frequency-integrated intensity of the specified lines;
            mutually exclusive with TBOnly and lumOnly
        lumOnly: Boolean
            if true, the output is simply an array containing the
            luminosity per H nucleus in each of the specified lines;
            mutually eclusive with intOnly and TBOonly
        noRecompute : False
             if True, level populations and escape probabilities are
             not recomputed; instead, stored values are used
        noClump : Boolean
             if set to True, the clumping factor used in estimating
             rates for n^2 processes is set to unity
        escapeProbGeom : string, 'sphere' or 'LVG' or 'slab'
             sets problem geometry that will be assumed in calculating
             escape probabilities; ignored if the escape probabilities
             are already initialized
        dampFactor : float
            Damping factor to use in level population calculations;
            see emitter.setLevPopEscapeProb
        thin : Boolean
            if True, the calculation is done assuming the cloud is
            optically thin; if level populations are uninitialized,
            and LTE is not set, they will be computed assuming the
            cloud is optically thin
        LTE : Boolean
            if True, and level populations are unitialized, they will
            be initialized to their LTE values; if they are
            initialized, this option is ignored

        """

        # Make sure composition-derived quantities are initialized
        if self.comp.mu == 0.0:
            self.comp.computeDerived(self.nH)

        # Step 1. Safety check and initial setup
        if not emitName in self.emitters:
            raise despoticError, 'unknown emitter '+emitName
        em=self.emitters[emitName]
        if transition==None:
            u = em.data.radUpper
            l = em.data.radLower
        else:
            u = transition[0]
            l = transition[1]

        # Step 2. Unless we've been asked not to, compute level
        # populations and escape probabilities
        if not noRecompute:
            if LTE==True:
                em.setLevPopLTE(self.Tg)
                if thin==False:
                   em.setEscapeProb(self, escapeProbGeom=escapeProbGeom) 
            elif thin==True:
                em.setLevPop(self, thin=True, noClump=noClump)
            else:
                em.setLevPopEscapeProb(\
                    self, noClump=noClump, dampFactor=dampFactor, \
                        escapeProbGeom=escapeProbGeom, \
                        abstol=abstol, verbose=verbose)
        # Safety check: make sure we're initialized
        if em.levPopInitialized == False:
            raise despoticError, 'cannot use noRecompute if level' + \
                ' popuplations are uninitialized'
        if em.escapeProbInitialized == False and thin == False:
            raise despoticError, 'cannot use noRecompute if escape' + \
                ' probabilities are uninitialized'

        # Step 3. Compute luminosity per H
        lumPerH = self.emitters[emitName]. \
            luminosityPerH(self.rad, transition=transition, \
                               thin=thin)
        if lumOnly == True:
            return lumPerH

        # Step 4. Compute frequency-integrated intensity (units of erg
        # cm^-2 s^-1 sr^-1), including dust attenuation
        tauDust = self.colDen*self.dust.sigma10 * \
            (em.data.freq[u,l]/(10.0*kB/h))**self.dust.beta
        intIntensity = lumPerH * self.colDen / (4.0*np.pi) / \
            (1.0 + 0.375*tauDust)
        if intOnly == True:
            return intIntensity

        # Step 5. Convert to velocity-integrated brightness
        # temperature; note the division by 10^5 to convert from cm
        # s^-1 to km s^-1; also not the special handling of negative
        # integrated intensities, corresponding to lines where there
        # is absorption of the background CMB. By convention we assign
        # these negative brightness temperatures, with a magnitude
        # equal to the brightness temperature of the absolute value of
        # the intensity
        intIntensityMask = intIntensity.copy()
        intIntensityMask[intIntensity <= 0] = small
        TB = h*self.emitters[emitName].data.freq[u,l]/kB / \
            np.log(1+2*h*em.data.freq[u,l]**3 / (c**2*intIntensityMask)) * \
                    c / (em.data.freq[u,l]) \
                    / 1e5
        TB[intIntensity == 0] = 0.0
        mask = np.where(intIntensity < 0)
        TB[mask] = \
            -h*self.emitters[emitName].data.freq[u[mask],l[mask]]/kB / \
            np.log(1+2*h*em.data.freq[u[mask],l[mask]]**3 / \
                    (-c**2*intIntensity[mask])) * \
                    c / (em.data.freq[u[mask],l[mask]]) \
                    / 1e5
        if TBOnly == True:
            return TB

        # Step 6. Construct output dict
        outDict = []
        tau = em.opticalDepth(transition=transition, \
                                  escapeProbGeom=escapeProbGeom)
        for i, T in enumerate(TB):
            line = { \
                'freq' : em.data.freq[u[i], l[i]], \
                    'upper' : u[i], \
                    'lower' : l[i], \
                    'Tupper' : em.data.levTemp[u[i]], \
                    'Tex' : em.data.dT[u[i],l[i]] / \
                    np.log( em.data.levWgt[u[i]]*em.levPop[l[i]] / \
                             (em.data.levWgt[l[i]]*em.levPop[u[i]]) ), \
                    'lumPerH' : lumPerH[i], \
                    'intIntensity' : intIntensity[i], \
                    'intTB' : TB[i], \
                    'tau' : tau[i], \
                    'tauDust' : tauDust[i] }
            outDict.append(line)
        return outDict



########################################################################
# Method to calculate time-dependent evolution of chemical abundances;
# note that this is just a wrapper routine for
# despotic.chemistry.setChemEq.setChemEq
########################################################################
    def setChemEq(self, tEqGuess=None, network=None, info=None,
              addEmitters=False, tol=1e-6, maxTime=1e16,
              verbose=False, smallabd=1e-15, convList=None):
        """
        Set the chemical abundances for a cloud to their equilibrium
        values, computed using a specified chemical netowrk.

        Parameters
        ----------
        tEqGuess : float
            a guess at the timescale over which equilibrium will be
            achieved; if left unspecified, the code will attempt to
            estimate this time scale on its own
        network : chemical network class
            a valid chemical network class; this class must define the
            methods __init__, dxdt, and applyAbundances; if None, the
            existing chemical network for the cloud is used
        info : dict
            a dict of additional initialization information to be passed
            to the chemical network class when it is instantiated
        addEmitters : Boolean
            if True, emitters that are included in the chemical
            network but not in the cloud's existing emitter list will
            be added; if False, abundances of emitters already in the
            emitter list will be updated, but new emiters will not be
            added to the cloud
        tol : float
            tolerance requirement on the equilibrium solution
        convList : list
            list of species to include when calculating tolerances to
            decide if network is converged; species not listed are not
            considered. If this is None, then all species are considered
            in deciding if the calculation is converged.
        smallabd : float
            abundances below smallabd are not considered when checking for
            convergence; set to 0 or a negative value to consider all
            abundances, but beware that this may result in false
            non-convergence due to roundoff error in very small abundances
        verbose : Boolean
            if True, diagnostic information is printed as the calculation
            proceeds

        Returns
        -------
        converged : Boolean
            True if the calculation converged, False if not

        Raises
        ------
        despoticError, if network is None and the cloud does not already
        have a defined chemical network associated with it

        Remarks
        -------
        The final abundances are written to the cloud whether or not the
        calculation converges.
        """

        return setChemEq(self, tEqGuess=tEqGuess, network=network,
                         info=info, tol=tol, maxTime=maxTime,
                         verbose=verbose, smallabd=smallabd, 
                         convList=convList, addEmitters=addEmitters)

########################################################################
# Method to calculate time-dependent evolution of chemical abundances;
# note that this is just a wrapper routine for
# despotic.chemistry.chemEvol.chemEvol
########################################################################
    def chemEvol(self, tFin, tInit=0.0, nOut=100, dt=None,
                 tOut=None, network=None, info=None,
                 addEmitters=False):
        """
        Evolve the chemical abundances of this cloud in time.

        Parameters
        ----------
        tFin : float
             end time of integration, in sec
        tInit : float
             start time of integration, in sec
        nOut : int
             number of times at which to report the temperature; this
             is ignored if dt or tOut are set
        dt : float
             time interval between outputs, in sec; this is ignored if
             tOut is set
        tOut : array
             list of times at which to output the temperature, in sec;
             must be sorted in increasing order
        network : chemical network class
             a valid chemical network class; this class must define the
             methods __init__, dxdt, and applyAbundances; if None, the
             existing chemical network for the cloud is used
        info : dict
             a dict of additional initialization information to be passed
             to the chemical network class when it is instantiated
        addEmitters : Boolean
             if True, emitters that are included in the chemical
             network but not in the cloud's existing emitter list will
             be added; if False, abundances of emitters already in the
             emitter list will be updated, but new emiters will not be
             added to the cloud

        Returns
        -------
        abundances : class abundanceDict
             an abundanceDict giving the abundances as a function of time
        time : array of floats
             array of output times, in sec

        Raises
        ------
        despoticError, if network is None and the cloud does not already
        have a defined chemical network associated with it
        """

        return chemEvol(self, tFin, tInit=tInit, nOut=nOut,
                        dt=dt, tOut=tOut, network=network, info=info,
                        addEmitters=addEmitters)


########################################################################
# End of class gasProp
########################################################################


try:    
    from PyQt4 import QtGui, QtCore
    from matplotlib.backends.backend_qt4agg import FigureCanvasQTAgg as FigureCanvas
    from matplotlib.backends.backend_qt4agg import NavigationToolbar2QTAgg as NavigationToolbar
    import pylab
    import numpy
    import sys

    class cloud_gui(QtGui.QWidget):

        def __init__(self, parent=None):
            '''A class which implements an interactive GUI to run the 'cloud' class.'''

            super(cloud_gui, self).__init__(parent)

            self.initUI()

        def initUI(self):
            '''Initialize the user interface'''

            #instantiating the cloud object
            self.cloud = cloud()

<<<<<<< HEAD
            # settig up the plotting figure and axes (axs[0,0] is the one in the top left corner)
            self.figure, self.axs = pylab.subplots(4, 1, sharex = False, sharey = False, figsize=(8,8) )
            pylab.subplots_adjust(left=0.1, bottom=0.15, right=0.95, top=0.95, wspace=0.0, hspace=0.0)            
            
            # this is the Canvas Widget that displays the `figure`
            # it takes the `figure` instance as a parameter to __init__
            self.canvas = FigureCanvas(self.figure)

            # this is the Navigation widget
            # it takes the Canvas widget and a parent
            self.toolbar = NavigationToolbar(self.canvas, self)

            #---------laying out the line QT edit feilds----------------------       
            self.lbl_emitter = QtGui.QLabel('emitter')
            self.qle_emitter = QtGui.QLineEdit('CO', self)

            self.lbl_x_emitter = QtGui.QLabel('x_emitter')
            self.qle_x_emitter = QtGui.QLineEdit('1e-4', self)
            
            self.lbl_nH = QtGui.QLabel('nH') 
            self.qle_nH = QtGui.QLineEdit('1e3', self)
            
            self.lbl_colDen = QtGui.QLabel('colDen')
            self.qle_colDen = QtGui.QLineEdit('1e22', self)        

            self.lbl_sigmaNT = QtGui.QLabel('sigmaNT')
            self.qle_sigmaNT = QtGui.QLineEdit('20e3', self)        

            self.lbl_Tg = QtGui.QLabel('Tg')
            self.qle_Tg = QtGui.QLineEdit('30.0', self)        

            self.lbl_xoH2 = QtGui.QLabel('xoH2')
            self.qle_xoH2 = QtGui.QLineEdit('0.1', self)        

            self.lbl_xpH2 = QtGui.QLabel('xpH2')
            self.qle_xpH2 = QtGui.QLineEdit('0.4', self)        

            self.lbl_xHe = QtGui.QLabel('xH2')
            self.qle_xHe = QtGui.QLineEdit('0.1', self)        
            #-------------------------------------------------------------------
            
            # The button connected to `plot` method
            self.button = QtGui.QPushButton('Plot')
            self.button.clicked.connect(self.plot)
            
            grid = QtGui.QGridLayout()
            grid.setSpacing(10)
            
            #location 1,0 on the grid spanning 1 row and 3 columns
            grid.addWidget(self.toolbar, 1, 0, 1, 3) 

            #adding the parameter widgets to the UI
            grid.addWidget(self.lbl_emitter, 1, 4)
            grid.addWidget(self.qle_emitter, 1, 5, 1, 2)

            grid.addWidget(self.lbl_x_emitter, 2, 4)
            grid.addWidget(self.qle_x_emitter, 2, 5, 1, 2)

            grid.addWidget(self.lbl_nH, 3, 4)
            grid.addWidget(self.qle_nH, 3, 5, 1, 2)

            grid.addWidget(self.lbl_colDen, 4, 4)
            grid.addWidget(self.qle_colDen, 4, 5, 1, 2)
            
            grid.addWidget(self.lbl_sigmaNT, 5, 4)
            grid.addWidget(self.qle_sigmaNT, 5, 5, 1, 2)

            grid.addWidget(self.lbl_Tg, 6, 4)
            grid.addWidget(self.qle_Tg, 6, 5, 1, 2)

            grid.addWidget(self.lbl_xoH2, 7, 4)
            grid.addWidget(self.qle_xoH2, 7, 5, 1, 2)

            grid.addWidget(self.lbl_xpH2, 8, 4)
            grid.addWidget(self.qle_xpH2, 8, 5, 1, 2)

            grid.addWidget(self.lbl_xHe, 9, 4)
            grid.addWidget(self.qle_xHe, 9, 5, 1, 2)

            #adding the plot button to the widget        
            grid.addWidget(self.button , 15, 5)
            
            grid.addWidget(self.canvas , 2, 0, 15, 3)

            self.setLayout(grid) 
            
            #setting the default ranges and plot data and labels and removing all xticks
            for ax in self.axs:
                ax.set_xticklabels([])
                ax.set_xlim(0, 20)
            
            #setting the label of the bottom x-axis and the ticklabels
            self.axs[-1].set_xlabel(r'J$_{\rm upper}$')
            self.axs[-1].set_xticklabels(numpy.int32(numpy.linspace(0, 20, 5)))
            
            #setting the default limits of the y-axes
            pylab.setp(self.axs[0], 'yscale', 'log'   , 'ylim', [1e-8 , 1e8], 'ylabel', r'T$_B$') 
            pylab.setp(self.axs[1], 'yscale', 'log'   , 'ylim', [1e-15, 1e3], 'ylabel', r'I$_{\rm int}$') 
            pylab.setp(self.axs[2], 'yscale', 'linear', 'ylim', [0.0  , 1e3], 'ylabel', r'$\tau$') 
            pylab.setp(self.axs[3], 'yscale', 'linear', 'ylim', [0.0  , 1e3], 'ylabel', r'$\tau_{\rm dust}$')

            #making the y-ticks more organized
            self.axs[0].set_yticks(self.axs[0].get_yticks()[2:-2])
            self.axs[1].set_yticks(self.axs[1].get_yticks()[2:-2])
            self.axs[2].set_yticks(self.axs[2].get_yticks()[1:-1])
            self.axs[3].set_yticks(self.axs[3].get_yticks()[1:-1])
            
            #making dummpy plots to be used later for faster plotting
            self.plt0_em,  = self.axs[0].plot([], [], 'ro')
            self.plt0_ab,  = self.axs[0].plot([], [], 'bo')
            self.plt0_all, = self.axs[0].plot([], [], 'k--')
            
            self.plt1_em,  = self.axs[1].plot([], [], 'ro')
            self.plt1_ab,  = self.axs[1].plot([], [], 'bo')
            self.plt1_all, = self.axs[1].plot([], [], 'k--')
            
            self.plt2_em,  = self.axs[2].plot([], [], 'ro')
            self.plt2_ab,  = self.axs[2].plot([], [], 'bo')
            self.plt2_all, = self.axs[2].plot([], [], 'k--')        
            
            self.plt3_em,  = self.axs[3].plot([], [], 'ro')
            self.plt3_ab,  = self.axs[3].plot([], [], 'bo')
            self.plt3_all, = self.axs[3].plot([], [], 'k--')
            
            self.setGeometry(300, 300, 1000, 700)
            self.setWindowTitle('Despotic-cloud')    
            self.show()
            
        def plot(self):

            #setting the parameters from the gui to the cloud object
            self.cloud.nH        = numpy.float(getattr(self, 'qle_' + 'nH').text())
            self.cloud.colDen    = numpy.float(getattr(self, 'qle_' + 'colDen').text())
            self.cloud.sigmaNT   = numpy.float(getattr(self, 'qle_' + 'sigmaNT').text())
            self.cloud.Tg        = numpy.float(getattr(self, 'qle_' + 'Tg').text())
            self.cloud.comp.xoH2 = numpy.float(getattr(self, 'qle_' + 'xoH2').text())
            self.cloud.comp.xpH2 = numpy.float(getattr(self, 'qle_' + 'xpH2').text())
            self.cloud.comp.xHe  = numpy.float(getattr(self, 'qle_' + 'xHe').text())

            emitter_str = numpy.string_(getattr(self, 'qle_' + 'emitter').text())         
            emitter_x   = numpy.float(getattr(self, 'qle_' + 'x_emitter').text())

            self.cloud.addEmitter(emitter_str, emitter_x)  
            
            #solving for the emission
            lines = self.cloud.lineLum(emitter_str)

            #plotting the info of the emitter
            
            #the upper level of the transition
            u = numpy.array([l['upper'] for l in lines])
            
            #brightness temperature (in K.km.s-1)
            intTB = numpy.array([l['intTB'] for l in lines])

            self.plt0_all.set_xdata(u)
            self.plt0_all.set_ydata(numpy.fabs(intTB))
            self.axs[0].set_ylim([numpy.fabs(intTB).min()/10.0, numpy.fabs(intTB).max()*10.0])
            
            ind_em = numpy.where(intTB > 0.0)[0]
            ind_ab = numpy.where(intTB < 0.0)[0]
            if ind_em.size > 0:                
                self.plt0_em.set_xdata(u[ind_em])
                self.plt0_em.set_ydata(intTB[ind_em])
            else:
                self.plt0_em.set_xdata([])
                self.plt0_em.set_ydata([])
                
            if ind_ab.size > 0:
                self.plt0_ab.set_xdata(u[ind_ab])
                self.plt0_ab.set_ydata(numpy.fabs(intTB[ind_ab]))
            else:
                self.plt0_ab.set_xdata([])
                self.plt0_ab.set_ydata([])

            #intensity after subtracting the CMB contributuin (in erg.cm-2.s-1)
            intIntensity = numpy.array([l['intIntensity'] for l in lines])
            mn, mx = [max(numpy.fabs(intIntensity).min()/10.0, 1e-15), numpy.fabs(intIntensity).max()*10.0] 
            self.axs[1].set_ylim([mn, mx])
     
            self.plt1_all.set_xdata(u)
            self.plt1_all.set_ydata(numpy.fabs(intIntensity))
            ind_em = numpy.where(intIntensity > 0.0)[0]
            ind_ab = numpy.where(intIntensity < 0.0)[0]
            if ind_em.size > 0:                
                self.plt1_em.set_xdata(u[ind_em])
                self.plt1_em.set_ydata(intIntensity[ind_em])
            else:
                self.plt1_em.set_xdata([])
                self.plt1_em.set_ydata([])
                
            if ind_ab.size > 0:
                self.plt1_ab.set_xdata(u[ind_ab])
                self.plt1_ab.set_ydata(numpy.fabs(intIntensity[ind_ab]))
            else:
                self.plt1_ab.set_xdata([])
                self.plt1_ab.set_ydata([])

            #optical depth
            tau = numpy.array([l['tau'] for l in lines])
            mn, mx = [numpy.fabs(tau).min()/2, numpy.fabs(tau).max()*2]
            self.axs[2].set_ylim(mn, mx)
            self.axs[2].set_yticks(numpy.linspace(mn, mx, 4))
            self.axs[2].set_yticks(self.axs[2].get_yticks()[0:-1])
            
            self.plt2_all.set_xdata(u)
            self.plt2_all.set_ydata(numpy.fabs(tau))
            ind_em = numpy.where(tau > 0.0)[0]
            ind_ab = numpy.where(tau < 0.0)[0]
            if ind_em.size > 0:                
                self.plt2_em.set_xdata(u[ind_em])
                self.plt2_em.set_ydata(tau[ind_em])
            else:
                self.plt2_em.set_xdata([])
                self.plt2_em.set_ydata([])
                
=======
            # set up the plotting figure and axes (axs[0,0] is the one in the top left corner)
            self.figure, self.axs = pylab.subplots(4, 1, sharex = False, sharey = False, figsize=(8,8) )
            pylab.subplots_adjust(left=0.1, bottom=0.15, right=0.95, top=0.95, wspace=0.0, hspace=0.0)            
        
            # this is the Canvas Widget that displays the `figure`
            # it takes the `figure` instance as a parameter to __init__
            self.canvas = FigureCanvas(self.figure)

            # this is the Navigation widget
            # it takes the Canvas widget and a parent
            self.toolbar = NavigationToolbar(self.canvas, self)

            #---------laying out the line QT edit feilds----------------------       
            self.lbl_emitter = QtGui.QLabel('emitter')
            self.qle_emitter = QtGui.QLineEdit('CO', self)

            self.lbl_x_emitter = QtGui.QLabel('x_emitter')
            self.qle_x_emitter = QtGui.QLineEdit('1e-4', self)
        
            self.lbl_nH = QtGui.QLabel('nH') 
            self.qle_nH = QtGui.QLineEdit('1e3', self)
        
            self.lbl_colDen = QtGui.QLabel('colDen')
            self.qle_colDen = QtGui.QLineEdit('1e22', self)        

            self.lbl_sigmaNT = QtGui.QLabel('sigmaNT')
            self.qle_sigmaNT = QtGui.QLineEdit('20e3', self)        

            self.lbl_Tg = QtGui.QLabel('Tg')
            self.qle_Tg = QtGui.QLineEdit('30.0', self)        

            self.lbl_xoH2 = QtGui.QLabel('xoH2')
            self.qle_xoH2 = QtGui.QLineEdit('0.1', self)        

            self.lbl_xpH2 = QtGui.QLabel('xpH2')
            self.qle_xpH2 = QtGui.QLineEdit('0.4', self)        

            self.lbl_xHe = QtGui.QLabel('xH2')
            self.qle_xHe = QtGui.QLineEdit('0.1', self)        
            #-------------------------------------------------------------------
        
            # The button connected to `plot` method
            self.button = QtGui.QPushButton('Plot')
            self.button.clicked.connect(self.plot)
        
            grid = QtGui.QGridLayout()
            grid.setSpacing(10)
        
            #location 1,0 on the grid spanning 1 row and 3 columns
            grid.addWidget(self.toolbar, 1, 0, 1, 3) 

            #adding the parameter widgets to the UI
            grid.addWidget(self.lbl_emitter, 1, 4)
            grid.addWidget(self.qle_emitter, 1, 5, 1, 2)

            grid.addWidget(self.lbl_x_emitter, 2, 4)
            grid.addWidget(self.qle_x_emitter, 2, 5, 1, 2)

            grid.addWidget(self.lbl_nH, 3, 4)
            grid.addWidget(self.qle_nH, 3, 5, 1, 2)

            grid.addWidget(self.lbl_colDen, 4, 4)
            grid.addWidget(self.qle_colDen, 4, 5, 1, 2)
        
            grid.addWidget(self.lbl_sigmaNT, 5, 4)
            grid.addWidget(self.qle_sigmaNT, 5, 5, 1, 2)

            grid.addWidget(self.lbl_Tg, 6, 4)
            grid.addWidget(self.qle_Tg, 6, 5, 1, 2)

            grid.addWidget(self.lbl_xoH2, 7, 4)
            grid.addWidget(self.qle_xoH2, 7, 5, 1, 2)

            grid.addWidget(self.lbl_xpH2, 8, 4)
            grid.addWidget(self.qle_xpH2, 8, 5, 1, 2)

            grid.addWidget(self.lbl_xHe, 9, 4)
            grid.addWidget(self.qle_xHe, 9, 5, 1, 2)

            #adding the plot button to the widget        
            grid.addWidget(self.button , 15, 5)
        
            grid.addWidget(self.canvas , 2, 0, 15, 3)

            self.setLayout(grid) 
        
            #setting the default ranges and plot data and labels and removing all xticks
            for ax in self.axs:
                ax.set_xticklabels([])
                ax.set_xlim(0, 20)
        
            #setting the label of the bottom x-axis and the ticklabels
            self.axs[-1].set_xlabel(r'J$_{\rm upper}$')
            self.axs[-1].set_xticklabels(numpy.int32(numpy.linspace(0, 20, 5)))
        
            #setting the default limits of the y-axes
            pylab.setp(self.axs[0], 'yscale', 'log'   , 'ylim', [1e-8 , 1e8], 'ylabel', r'T$_B$') 
            pylab.setp(self.axs[1], 'yscale', 'log'   , 'ylim', [1e-15, 1e3], 'ylabel', r'I$_{\rm int}$') 
            pylab.setp(self.axs[2], 'yscale', 'linear', 'ylim', [0.0  , 1e3], 'ylabel', r'$\tau$') 
            pylab.setp(self.axs[3], 'yscale', 'linear', 'ylim', [0.0  , 1e3], 'ylabel', r'$\tau_{\rm dust}$')

            #making the y-ticks more organized
            self.axs[0].set_yticks(self.axs[0].get_yticks()[2:-2])
            self.axs[1].set_yticks(self.axs[1].get_yticks()[2:-2])
            self.axs[2].set_yticks(self.axs[2].get_yticks()[1:-1])
            self.axs[3].set_yticks(self.axs[3].get_yticks()[1:-1])
        
            #making dummpy plots to be used later for faster plotting
            self.plt0_em,  = self.axs[0].plot([], [], 'ro')
            self.plt0_ab,  = self.axs[0].plot([], [], 'bo')
            self.plt0_all, = self.axs[0].plot([], [], 'k--')
        
            self.plt1_em,  = self.axs[1].plot([], [], 'ro')
            self.plt1_ab,  = self.axs[1].plot([], [], 'bo')
            self.plt1_all, = self.axs[1].plot([], [], 'k--')
        
            self.plt2_em,  = self.axs[2].plot([], [], 'ro')
            self.plt2_ab,  = self.axs[2].plot([], [], 'bo')
            self.plt2_all, = self.axs[2].plot([], [], 'k--')        
        
            self.plt3_em,  = self.axs[3].plot([], [], 'ro')
            self.plt3_ab,  = self.axs[3].plot([], [], 'bo')
            self.plt3_all, = self.axs[3].plot([], [], 'k--')
        
            self.setGeometry(300, 300, 1000, 700)
            self.setWindowTitle('Despotic-cloud')    
            self.show()
        
        def plot(self):

            #setting the parameters from the gui to the cloud object
            self.cloud.nH        = numpy.float(getattr(self, 'qle_' + 'nH').text())
            self.cloud.colDen    = numpy.float(getattr(self, 'qle_' + 'colDen').text())
            self.cloud.sigmaNT   = numpy.float(getattr(self, 'qle_' + 'sigmaNT').text())
            self.cloud.Tg        = numpy.float(getattr(self, 'qle_' + 'Tg').text())
            self.cloud.comp.xoH2 = numpy.float(getattr(self, 'qle_' + 'xoH2').text())
            self.cloud.comp.xpH2 = numpy.float(getattr(self, 'qle_' + 'xpH2').text())
            self.cloud.comp.xHe  = numpy.float(getattr(self, 'qle_' + 'xHe').text())

            emitter_str = numpy.string_(getattr(self, 'qle_' + 'emitter').text())         
            emitter_x   = numpy.float(getattr(self, 'qle_' + 'x_emitter').text())

            self.cloud.addEmitter(emitter_str, emitter_x)  
        
            #solving for the emission
            lines = self.cloud.lineLum(emitter_str)

            #plotting the info of the emitter
        
            #the upper level of the transition
            u = numpy.array([l['upper'] for l in lines])
        
            #brightness temperature (in K.km.s-1)
            intTB = numpy.array([l['intTB'] for l in lines])

            self.plt0_all.set_xdata(u)
            self.plt0_all.set_ydata(numpy.fabs(intTB))
            self.axs[0].set_ylim([numpy.fabs(intTB).min()/10.0, numpy.fabs(intTB).max()*10.0])
        
            ind_em = numpy.where(intTB > 0.0)[0]
            ind_ab = numpy.where(intTB < 0.0)[0]
            if ind_em.size > 0:                
                self.plt0_em.set_xdata(u[ind_em])
                self.plt0_em.set_ydata(intTB[ind_em])
            else:
                self.plt0_em.set_xdata([])
                self.plt0_em.set_ydata([])
            
            if ind_ab.size > 0:
                self.plt0_ab.set_xdata(u[ind_ab])
                self.plt0_ab.set_ydata(numpy.fabs(intTB[ind_ab]))
            else:
                self.plt0_ab.set_xdata([])
                self.plt0_ab.set_ydata([])

            #intensity after subtracting the CMB contributuin (in erg.cm-2.s-1)
            intIntensity = numpy.array([l['intIntensity'] for l in lines])
            mn, mx = [max(numpy.fabs(intIntensity).min()/10.0, 1e-15), numpy.fabs(intIntensity).max()*10.0] 
            self.axs[1].set_ylim([mn, mx])
 
            self.plt1_all.set_xdata(u)
            self.plt1_all.set_ydata(numpy.fabs(intIntensity))
            ind_em = numpy.where(intIntensity > 0.0)[0]
            ind_ab = numpy.where(intIntensity < 0.0)[0]
            if ind_em.size > 0:                
                self.plt1_em.set_xdata(u[ind_em])
                self.plt1_em.set_ydata(intIntensity[ind_em])
            else:
                self.plt1_em.set_xdata([])
                self.plt1_em.set_ydata([])
            
            if ind_ab.size > 0:
                self.plt1_ab.set_xdata(u[ind_ab])
                self.plt1_ab.set_ydata(numpy.fabs(intIntensity[ind_ab]))
            else:
                self.plt1_ab.set_xdata([])
                self.plt1_ab.set_ydata([])

            #optical depth
            tau = numpy.array([l['tau'] for l in lines])
            mn, mx = [numpy.fabs(tau).min()/2, numpy.fabs(tau).max()*2]
            self.axs[2].set_ylim(mn, mx)
            self.axs[2].set_yticks(numpy.linspace(mn, mx, 4))
            self.axs[2].set_yticks(self.axs[2].get_yticks()[0:-1])
        
            self.plt2_all.set_xdata(u)
            self.plt2_all.set_ydata(numpy.fabs(tau))
            ind_em = numpy.where(tau > 0.0)[0]
            ind_ab = numpy.where(tau < 0.0)[0]
            if ind_em.size > 0:                
                self.plt2_em.set_xdata(u[ind_em])
                self.plt2_em.set_ydata(tau[ind_em])
            else:
                self.plt2_em.set_xdata([])
                self.plt2_em.set_ydata([])
            
>>>>>>> 4b3d7be9
            if ind_ab.size > 0:
                self.plt2_ab.set_xdata(u[ind_ab])
                self.plt2_ab.set_ydata(numpy.fabs(tau[ind_ab]))
            else:
                self.plt2_ab.set_xdata([])
                self.plt2_ab.set_ydata([])

            #optical depth dust
            tauDust = numpy.array([l['tauDust'] for l in lines])
            self.axs[3].set_ylim([numpy.fabs(tauDust).min()/2, numpy.fabs(tauDust).max()*2])
<<<<<<< HEAD
            
            mn, mx = [numpy.fabs(tauDust).min()/2, numpy.fabs(tauDust).max()*2]
            self.axs[3].set_ylim(mn, mx)
            self.axs[3].set_yticks(numpy.linspace(mn, mx, 4))
            self.axs[3].set_yticks(self.axs[3].get_yticks()[0:-1])

            self.plt3_all.set_xdata(u)
            self.plt3_all.set_ydata(numpy.fabs(tauDust))
            ind_em = numpy.where(tauDust > 0.0)[0]
            ind_ab = numpy.where(tauDust < 0.0)[0]
            if ind_em.size > 0:                
                self.plt3_em.set_xdata(u[ind_em])
                self.plt3_em.set_ydata(tauDust[ind_em])
            else:
                self.plt3_em.set_xdata([])
                self.plt3_em.set_ydata([])
                
=======
        
            mn, mx = [numpy.fabs(tauDust).min()/2, numpy.fabs(tauDust).max()*2]
            self.axs[3].set_ylim(mn, mx)
            self.axs[3].set_yticks(numpy.linspace(mn, mx, 4))
            self.axs[3].set_yticks(self.axs[3].get_yticks()[0:-1])

            self.plt3_all.set_xdata(u)
            self.plt3_all.set_ydata(numpy.fabs(tauDust))
            ind_em = numpy.where(tauDust > 0.0)[0]
            ind_ab = numpy.where(tauDust < 0.0)[0]
            if ind_em.size > 0:                
                self.plt3_em.set_xdata(u[ind_em])
                self.plt3_em.set_ydata(tauDust[ind_em])
            else:
                self.plt3_em.set_xdata([])
                self.plt3_em.set_ydata([])
            
>>>>>>> 4b3d7be9
            if ind_ab.size > 0:
                self.plt3_ab.set_xdata(u[ind_ab])
                self.plt3_ab.set_ydata(numpy.fabs(tauDust[ind_ab]))
            else:
                self.plt3_ab.set_xdata([])
                self.plt3_ab.set_ydata([])

            self.canvas.draw()   
<<<<<<< HEAD
            
    def run_cloud_gui():
        
=======
        
    def run_cloud_gui():
    
>>>>>>> 4b3d7be9
        app = QtGui.QApplication(sys.argv)
        gui = cloud_gui()
        sys.exit(app.exec_())

    fail
except:

<<<<<<< HEAD
except:
    print 'can not use radex in gui mode. Failed to import PyQt4, or matplotlib.backends.backend_qt4agg'
=======
    def run_cloud_gui():
        print 'Cannot use DESPOTIC in gui mode. Failed to import PyQt4, or matplotlib.backends.backend_qt4agg'
>>>>>>> 4b3d7be9
    

########################################################################
# Helper function to return the residuals for calculation of gas and
# dust temperatures. The function takes as its primary argument a
# two-element vector giving (Tgas, Tdust). Additional
# arguments are:
#    cloud -- the calling cloud
#    TCMB -- CMB temperature
#    TradDust -- radiation field temperature seen by the dust
#    zetaCR -- cosmic ray ionization rate
#    GammaPE0 -- photoelectric heating rate in *unattenuated* gas;
#               actual heating rate will be reduced due to dust
#               opacity
#    c1Grav -- coefficient to describe heating rate due to
#              gravitational compression; rate = c1Grav * c_s**2 *
#              sqrt(4 pi G rho) * mu_H * m_H
#    lumScale -- luminosity scale in the problem, used to normalize
#                the dEdt values calculated by this routine. This is a
#                two-element vector, giving scales for gas and dust
#                independently, since they can be quite different.
#    thin -- Boolean; if true, gas is assumed to be optically thin
#    LTE -- Boolean; if true, gas is assumed to be in LTE
#    escapeProbGoem -- string; specified geoemetry to be assumed in
#         computing escape probabilities
#    PsiUser -- an optional user-specified function that gives extra
#        heating and cooling
#    noClump -- Boolean; if true, clumping factors are turned off
########################################################################
def _gdTempResid(Tgd, cloud, c1Grav, thin, LTE, \
                     escapeProbGeom, PsiUser, noClump, lumScale, \
                     verbose):

    # Insert current dust and gas temperatures into cloud structure;
    # floor to CMB temperature to prevent numerical badness in case
    # the iterative solver has wantered off to negative values
    cloud.Tg = max(Tgd[0], cloud.rad.TCMB)
    cloud.Td = max(Tgd[1], cloud.rad.TCMB)
    if verbose:
        print ""
        print "***"
        print "setTempEq: calculating residual at Tg = " + \
            str(cloud.Tg) + " K, Td = " + str(cloud.Td) + " K..."

    # Get net heating / cooling rates
    rates = cloud.dEdt(c1Grav=c1Grav, thin=thin, LTE=LTE, \
                           escapeProbGeom=escapeProbGeom, \
                           sumOnly=True, PsiUser=PsiUser, \
                           noClump=noClump, \
                           verbose=verbose)

    # Print status
    if verbose:
        #print "setTempEq: dE_gas/dt = " + str(rates['dEdtGas']) + \
        #    " erg s^-1 H^-1, dE_dust/dt = " + \
        #    str(rates['dEdtDust']) + " erg s^-1 H^-1, " + \
        #    "residuals = " + str(rates['dEdtGas']/rates['maxAbsdEdtGas']) + \
        #    " " + str(rates['dEdtDust']/rates['maxAbsdEdtDust'])
        print "setTempEq: dE_gas/dt = " + str(rates['dEdtGas']) + \
            " erg s^-1 H^-1, dE_dust/dt = " + \
            str(rates['dEdtDust']) + " erg s^-1 H^-1, " + \
            "residuals = " + str(rates['dEdtGas']/lumScale[0]) + \
            " " + str(rates['dEdtDust']/lumScale[1])

    # Return result
    return np.array([rates['dEdtGas'], rates['dEdtDust']]) \
        / lumScale


########################################################################
# Helper function to return the residuals for calculation of dust
# temperatures at fixed Tgas. The function takes the arguments:
#    Td -- dust temperature (float)
#    cloud -- the calling cloud
#    lumScale -- characteristic luminosity values
#    PsiUser -- an optional user-specified function that gives extra
#        heating and cooling
#    GammaSum -- sum of heating terms that don't depend on T_d
#    GammaSumMax -- maximum of absolute values of the heating terms
#        that go into GammaSum, needed for normalization
#    verbose -- verbose or not
########################################################################
def _dustTempResid(Td, cloud, PsiUser, GammaSum, GammaSumMax, lumScale, \
                       verbose):

    # Insert current dust temperature into gas structure, with a floor
    # equal to the CMB floor to prevent numerical problems if the
    # rootfinder wanders into negative values
    cloud.Td = max(Td, small)

    # Get net heating / cooling rates
    rates = cloud.dEdt(dustCoolOnly=True, sumOnly=True, \
                           PsiUser=PsiUser, \
                           fixedLevPop=True, \
                           verbose=verbose)


    # Print status if verbose
    if verbose:
        print "_dustTempResid called with Td = "+str(cloud.Td) + \
            ", dEdt = " + str(GammaSum+rates['dEdtDust']) + \
            ", residual = " + \
            str((GammaSum+rates['dEdtDust'])/lumScale)

    # Return dE/dt with correct normalization
    return (GammaSum+rates['dEdtDust'])/lumScale


########################################################################
# Helper function to return the residuals for calculation of gas
# temperatures at fixed Tdust. The function takes the arguments:
#    Tg -- gas temperature (float)
#    cloud -- the calling cloud
#    c1Grav -- coefficient to describe heating rate due to
#              gravitational compression; rate = c1Grav * c_s**2 *
#              sqrt(4 pi G rho) * mu_H * m_H
#    thin -- Boolean; if true, gas is assumed to be optically thin
#    LTE -- Boolean; if true, gas is assumed to be in LTE
#    escapeProbGoem -- string; specified geoemetry to be assumed in
#        computing escape probabilities
#    PsiUser -- user-specified function to add extra heating / cooling
#        terms
#    noClump -- Boolean; if true, clumping factors are turned off
#    verbose -- verbose or not
########################################################################
def _gasTempResid(Tg, cloud, c1Grav, thin, LTE, \
                      escapeProbGeom, PsiUser, noClump, lumScale, \
                      verbose):

    # Insert current dust temperature into gas structure, using CMB
    # temperature as a floor
    cloud.Tg = max(Tg, cloud.rad.TCMB)

    # Get net heating / cooling rates
    rates = cloud.dEdt(c1Grav=c1Grav, \
                           thin=thin, LTE=LTE, \
                           escapeProbGeom=escapeProbGeom, \
                           gasOnly=True, noClump=noClump, \
                           sumOnly=True, PsiUser=PsiUser)

    # If verbose, print status
    if verbose:
        #print "_gasTempResid called with Tg = "+str(cloud.Tg) + \
        #    ", dEdt = " + str(rates['dEdtGas']) + \
        #    ", residual = " + \
        #    str(rates['dEdtGas']/rates['maxAbsdEdtGas'])
        print "_gasTempResid called with Tg = "+str(cloud.Tg) + \
            ", dEdt = " + str(rates['dEdtGas']) + \
            ", residual = " + \
            str(rates['dEdtGas']/lumScale)

    # Return dE/dt with correct normalization
    #return rates['dEdtGas']/rates['maxAbsdEdtGas']
    return rates['dEdtGas']/lumScale


########################################################################
# Helper function to return dEdt for gas and dust in a form that the
# ODE integrator is happy with. Arguments are:
#    Tg -- current gas temperature
#    time -- current time
#    cloud -- the calling cloud
#    c1Grav -- coefficient to describe heating rate due to
#              gravitational compression; rate = c1Grav * c_s**2 *
#              sqrt(4 pi G rho) * mu_H * m_H
#    thin -- Boolean; if true, gas is assumed to be optically thin
#    LTE -- Boolean; if true, gas is assumed to be in LTE
#    escapeProbGoem -- string; specified geoemetry to be assumed in
#         computing escape probabilities
#    PsiUser -- user-specified function to add extra heating / cooling
#        terms
#    noClump -- Boolean; if true, clumping factors are turned off
#    isobar -- float; if > 0, this gives the fixed value of n*T; if
#        <= 0, this indicates the calculation is done isochorically,
#        i.e. n = constant
########################################################################
def _gasTempDeriv(Tg, time, cloud, c1Grav, thin, LTE, \
                      escapeProbGeom, PsiUser, noClump, isobar, \
                      dampFactor, verbose):

    # Update temperature
    cloud.Tg = Tg[0]

    # If we're isobaric, update density
    if isobar > 0:
        cloud.nH = isobar / cloud.Tg

    if verbose:
        print "t = "+str(time)+": Tg = "+str(cloud.Tg) + \
            ", nH = "+str(cloud.nH)

    # Compute new dust temperature
    cloud.setDustTempEq(PsiUser=PsiUser, verbose=verbose, \
                            dampFactor=dampFactor)

    # Call dEdt to get time rate of change of energy for gas; note
    # that the level populations do not need to be recomputed here,
    # because they were already computed in solving for the dust
    # temperature value, whcih depends on the line heating rate
    rates = cloud.dEdt(c1Grav=c1Grav, \
                           thin=thin, LTE=LTE, \
                           escapeProbGeom=escapeProbGeom, \
                           gasOnly=True, noClump=noClump, \
                           sumOnly=True, PsiUser=PsiUser, \
                           fixedLevPop=True)
    dEdtGas = rates['dEdtGas']

    # Compute specific heat c_v at current temperature
    cloud.comp.computeCv(cloud.Tg)

    # Convert from dE/dt to dTemp/dt by dividing by the c_V
    if isobar > 0:
        if verbose:
            print "dE/dt = "+str(dEdtGas)+", dT/dt = " + \
                str(dEdtGas/((cloud.comp.cv+1.0)*kB))
        return dEdtGas/((cloud.comp.cv+1.0)*kB)
    else:
        if verbose:
            print "dE/dt = "+str(dEdtGas)+", dT/dt = " + \
                str(dEdtGas/((cloud.comp.cv)*kB))
        return dEdtGas/(cloud.comp.cv*kB)
<|MERGE_RESOLUTION|>--- conflicted
+++ resolved
@@ -1688,11 +1688,10 @@
             #instantiating the cloud object
             self.cloud = cloud()
 
-<<<<<<< HEAD
-            # settig up the plotting figure and axes (axs[0,0] is the one in the top left corner)
+            # set up the plotting figure and axes (axs[0,0] is the one in the top left corner)
             self.figure, self.axs = pylab.subplots(4, 1, sharex = False, sharey = False, figsize=(8,8) )
             pylab.subplots_adjust(left=0.1, bottom=0.15, right=0.95, top=0.95, wspace=0.0, hspace=0.0)            
-            
+
             # this is the Canvas Widget that displays the `figure`
             # it takes the `figure` instance as a parameter to __init__
             self.canvas = FigureCanvas(self.figure)
@@ -1905,224 +1904,6 @@
                 self.plt2_em.set_xdata([])
                 self.plt2_em.set_ydata([])
                 
-=======
-            # set up the plotting figure and axes (axs[0,0] is the one in the top left corner)
-            self.figure, self.axs = pylab.subplots(4, 1, sharex = False, sharey = False, figsize=(8,8) )
-            pylab.subplots_adjust(left=0.1, bottom=0.15, right=0.95, top=0.95, wspace=0.0, hspace=0.0)            
-        
-            # this is the Canvas Widget that displays the `figure`
-            # it takes the `figure` instance as a parameter to __init__
-            self.canvas = FigureCanvas(self.figure)
-
-            # this is the Navigation widget
-            # it takes the Canvas widget and a parent
-            self.toolbar = NavigationToolbar(self.canvas, self)
-
-            #---------laying out the line QT edit feilds----------------------       
-            self.lbl_emitter = QtGui.QLabel('emitter')
-            self.qle_emitter = QtGui.QLineEdit('CO', self)
-
-            self.lbl_x_emitter = QtGui.QLabel('x_emitter')
-            self.qle_x_emitter = QtGui.QLineEdit('1e-4', self)
-        
-            self.lbl_nH = QtGui.QLabel('nH') 
-            self.qle_nH = QtGui.QLineEdit('1e3', self)
-        
-            self.lbl_colDen = QtGui.QLabel('colDen')
-            self.qle_colDen = QtGui.QLineEdit('1e22', self)        
-
-            self.lbl_sigmaNT = QtGui.QLabel('sigmaNT')
-            self.qle_sigmaNT = QtGui.QLineEdit('20e3', self)        
-
-            self.lbl_Tg = QtGui.QLabel('Tg')
-            self.qle_Tg = QtGui.QLineEdit('30.0', self)        
-
-            self.lbl_xoH2 = QtGui.QLabel('xoH2')
-            self.qle_xoH2 = QtGui.QLineEdit('0.1', self)        
-
-            self.lbl_xpH2 = QtGui.QLabel('xpH2')
-            self.qle_xpH2 = QtGui.QLineEdit('0.4', self)        
-
-            self.lbl_xHe = QtGui.QLabel('xH2')
-            self.qle_xHe = QtGui.QLineEdit('0.1', self)        
-            #-------------------------------------------------------------------
-        
-            # The button connected to `plot` method
-            self.button = QtGui.QPushButton('Plot')
-            self.button.clicked.connect(self.plot)
-        
-            grid = QtGui.QGridLayout()
-            grid.setSpacing(10)
-        
-            #location 1,0 on the grid spanning 1 row and 3 columns
-            grid.addWidget(self.toolbar, 1, 0, 1, 3) 
-
-            #adding the parameter widgets to the UI
-            grid.addWidget(self.lbl_emitter, 1, 4)
-            grid.addWidget(self.qle_emitter, 1, 5, 1, 2)
-
-            grid.addWidget(self.lbl_x_emitter, 2, 4)
-            grid.addWidget(self.qle_x_emitter, 2, 5, 1, 2)
-
-            grid.addWidget(self.lbl_nH, 3, 4)
-            grid.addWidget(self.qle_nH, 3, 5, 1, 2)
-
-            grid.addWidget(self.lbl_colDen, 4, 4)
-            grid.addWidget(self.qle_colDen, 4, 5, 1, 2)
-        
-            grid.addWidget(self.lbl_sigmaNT, 5, 4)
-            grid.addWidget(self.qle_sigmaNT, 5, 5, 1, 2)
-
-            grid.addWidget(self.lbl_Tg, 6, 4)
-            grid.addWidget(self.qle_Tg, 6, 5, 1, 2)
-
-            grid.addWidget(self.lbl_xoH2, 7, 4)
-            grid.addWidget(self.qle_xoH2, 7, 5, 1, 2)
-
-            grid.addWidget(self.lbl_xpH2, 8, 4)
-            grid.addWidget(self.qle_xpH2, 8, 5, 1, 2)
-
-            grid.addWidget(self.lbl_xHe, 9, 4)
-            grid.addWidget(self.qle_xHe, 9, 5, 1, 2)
-
-            #adding the plot button to the widget        
-            grid.addWidget(self.button , 15, 5)
-        
-            grid.addWidget(self.canvas , 2, 0, 15, 3)
-
-            self.setLayout(grid) 
-        
-            #setting the default ranges and plot data and labels and removing all xticks
-            for ax in self.axs:
-                ax.set_xticklabels([])
-                ax.set_xlim(0, 20)
-        
-            #setting the label of the bottom x-axis and the ticklabels
-            self.axs[-1].set_xlabel(r'J$_{\rm upper}$')
-            self.axs[-1].set_xticklabels(numpy.int32(numpy.linspace(0, 20, 5)))
-        
-            #setting the default limits of the y-axes
-            pylab.setp(self.axs[0], 'yscale', 'log'   , 'ylim', [1e-8 , 1e8], 'ylabel', r'T$_B$') 
-            pylab.setp(self.axs[1], 'yscale', 'log'   , 'ylim', [1e-15, 1e3], 'ylabel', r'I$_{\rm int}$') 
-            pylab.setp(self.axs[2], 'yscale', 'linear', 'ylim', [0.0  , 1e3], 'ylabel', r'$\tau$') 
-            pylab.setp(self.axs[3], 'yscale', 'linear', 'ylim', [0.0  , 1e3], 'ylabel', r'$\tau_{\rm dust}$')
-
-            #making the y-ticks more organized
-            self.axs[0].set_yticks(self.axs[0].get_yticks()[2:-2])
-            self.axs[1].set_yticks(self.axs[1].get_yticks()[2:-2])
-            self.axs[2].set_yticks(self.axs[2].get_yticks()[1:-1])
-            self.axs[3].set_yticks(self.axs[3].get_yticks()[1:-1])
-        
-            #making dummpy plots to be used later for faster plotting
-            self.plt0_em,  = self.axs[0].plot([], [], 'ro')
-            self.plt0_ab,  = self.axs[0].plot([], [], 'bo')
-            self.plt0_all, = self.axs[0].plot([], [], 'k--')
-        
-            self.plt1_em,  = self.axs[1].plot([], [], 'ro')
-            self.plt1_ab,  = self.axs[1].plot([], [], 'bo')
-            self.plt1_all, = self.axs[1].plot([], [], 'k--')
-        
-            self.plt2_em,  = self.axs[2].plot([], [], 'ro')
-            self.plt2_ab,  = self.axs[2].plot([], [], 'bo')
-            self.plt2_all, = self.axs[2].plot([], [], 'k--')        
-        
-            self.plt3_em,  = self.axs[3].plot([], [], 'ro')
-            self.plt3_ab,  = self.axs[3].plot([], [], 'bo')
-            self.plt3_all, = self.axs[3].plot([], [], 'k--')
-        
-            self.setGeometry(300, 300, 1000, 700)
-            self.setWindowTitle('Despotic-cloud')    
-            self.show()
-        
-        def plot(self):
-
-            #setting the parameters from the gui to the cloud object
-            self.cloud.nH        = numpy.float(getattr(self, 'qle_' + 'nH').text())
-            self.cloud.colDen    = numpy.float(getattr(self, 'qle_' + 'colDen').text())
-            self.cloud.sigmaNT   = numpy.float(getattr(self, 'qle_' + 'sigmaNT').text())
-            self.cloud.Tg        = numpy.float(getattr(self, 'qle_' + 'Tg').text())
-            self.cloud.comp.xoH2 = numpy.float(getattr(self, 'qle_' + 'xoH2').text())
-            self.cloud.comp.xpH2 = numpy.float(getattr(self, 'qle_' + 'xpH2').text())
-            self.cloud.comp.xHe  = numpy.float(getattr(self, 'qle_' + 'xHe').text())
-
-            emitter_str = numpy.string_(getattr(self, 'qle_' + 'emitter').text())         
-            emitter_x   = numpy.float(getattr(self, 'qle_' + 'x_emitter').text())
-
-            self.cloud.addEmitter(emitter_str, emitter_x)  
-        
-            #solving for the emission
-            lines = self.cloud.lineLum(emitter_str)
-
-            #plotting the info of the emitter
-        
-            #the upper level of the transition
-            u = numpy.array([l['upper'] for l in lines])
-        
-            #brightness temperature (in K.km.s-1)
-            intTB = numpy.array([l['intTB'] for l in lines])
-
-            self.plt0_all.set_xdata(u)
-            self.plt0_all.set_ydata(numpy.fabs(intTB))
-            self.axs[0].set_ylim([numpy.fabs(intTB).min()/10.0, numpy.fabs(intTB).max()*10.0])
-        
-            ind_em = numpy.where(intTB > 0.0)[0]
-            ind_ab = numpy.where(intTB < 0.0)[0]
-            if ind_em.size > 0:                
-                self.plt0_em.set_xdata(u[ind_em])
-                self.plt0_em.set_ydata(intTB[ind_em])
-            else:
-                self.plt0_em.set_xdata([])
-                self.plt0_em.set_ydata([])
-            
-            if ind_ab.size > 0:
-                self.plt0_ab.set_xdata(u[ind_ab])
-                self.plt0_ab.set_ydata(numpy.fabs(intTB[ind_ab]))
-            else:
-                self.plt0_ab.set_xdata([])
-                self.plt0_ab.set_ydata([])
-
-            #intensity after subtracting the CMB contributuin (in erg.cm-2.s-1)
-            intIntensity = numpy.array([l['intIntensity'] for l in lines])
-            mn, mx = [max(numpy.fabs(intIntensity).min()/10.0, 1e-15), numpy.fabs(intIntensity).max()*10.0] 
-            self.axs[1].set_ylim([mn, mx])
- 
-            self.plt1_all.set_xdata(u)
-            self.plt1_all.set_ydata(numpy.fabs(intIntensity))
-            ind_em = numpy.where(intIntensity > 0.0)[0]
-            ind_ab = numpy.where(intIntensity < 0.0)[0]
-            if ind_em.size > 0:                
-                self.plt1_em.set_xdata(u[ind_em])
-                self.plt1_em.set_ydata(intIntensity[ind_em])
-            else:
-                self.plt1_em.set_xdata([])
-                self.plt1_em.set_ydata([])
-            
-            if ind_ab.size > 0:
-                self.plt1_ab.set_xdata(u[ind_ab])
-                self.plt1_ab.set_ydata(numpy.fabs(intIntensity[ind_ab]))
-            else:
-                self.plt1_ab.set_xdata([])
-                self.plt1_ab.set_ydata([])
-
-            #optical depth
-            tau = numpy.array([l['tau'] for l in lines])
-            mn, mx = [numpy.fabs(tau).min()/2, numpy.fabs(tau).max()*2]
-            self.axs[2].set_ylim(mn, mx)
-            self.axs[2].set_yticks(numpy.linspace(mn, mx, 4))
-            self.axs[2].set_yticks(self.axs[2].get_yticks()[0:-1])
-        
-            self.plt2_all.set_xdata(u)
-            self.plt2_all.set_ydata(numpy.fabs(tau))
-            ind_em = numpy.where(tau > 0.0)[0]
-            ind_ab = numpy.where(tau < 0.0)[0]
-            if ind_em.size > 0:                
-                self.plt2_em.set_xdata(u[ind_em])
-                self.plt2_em.set_ydata(tau[ind_em])
-            else:
-                self.plt2_em.set_xdata([])
-                self.plt2_em.set_ydata([])
-            
->>>>>>> 4b3d7be9
             if ind_ab.size > 0:
                 self.plt2_ab.set_xdata(u[ind_ab])
                 self.plt2_ab.set_ydata(numpy.fabs(tau[ind_ab]))
@@ -2133,7 +1914,6 @@
             #optical depth dust
             tauDust = numpy.array([l['tauDust'] for l in lines])
             self.axs[3].set_ylim([numpy.fabs(tauDust).min()/2, numpy.fabs(tauDust).max()*2])
-<<<<<<< HEAD
             
             mn, mx = [numpy.fabs(tauDust).min()/2, numpy.fabs(tauDust).max()*2]
             self.axs[3].set_ylim(mn, mx)
@@ -2151,25 +1931,6 @@
                 self.plt3_em.set_xdata([])
                 self.plt3_em.set_ydata([])
                 
-=======
-        
-            mn, mx = [numpy.fabs(tauDust).min()/2, numpy.fabs(tauDust).max()*2]
-            self.axs[3].set_ylim(mn, mx)
-            self.axs[3].set_yticks(numpy.linspace(mn, mx, 4))
-            self.axs[3].set_yticks(self.axs[3].get_yticks()[0:-1])
-
-            self.plt3_all.set_xdata(u)
-            self.plt3_all.set_ydata(numpy.fabs(tauDust))
-            ind_em = numpy.where(tauDust > 0.0)[0]
-            ind_ab = numpy.where(tauDust < 0.0)[0]
-            if ind_em.size > 0:                
-                self.plt3_em.set_xdata(u[ind_em])
-                self.plt3_em.set_ydata(tauDust[ind_em])
-            else:
-                self.plt3_em.set_xdata([])
-                self.plt3_em.set_ydata([])
-            
->>>>>>> 4b3d7be9
             if ind_ab.size > 0:
                 self.plt3_ab.set_xdata(u[ind_ab])
                 self.plt3_ab.set_ydata(numpy.fabs(tauDust[ind_ab]))
@@ -2178,15 +1939,9 @@
                 self.plt3_ab.set_ydata([])
 
             self.canvas.draw()   
-<<<<<<< HEAD
             
     def run_cloud_gui():
         
-=======
-        
-    def run_cloud_gui():
-    
->>>>>>> 4b3d7be9
         app = QtGui.QApplication(sys.argv)
         gui = cloud_gui()
         sys.exit(app.exec_())
@@ -2194,13 +1949,8 @@
     fail
 except:
 
-<<<<<<< HEAD
-except:
-    print 'can not use radex in gui mode. Failed to import PyQt4, or matplotlib.backends.backend_qt4agg'
-=======
     def run_cloud_gui():
         print 'Cannot use DESPOTIC in gui mode. Failed to import PyQt4, or matplotlib.backends.backend_qt4agg'
->>>>>>> 4b3d7be9
     
 
 ########################################################################
